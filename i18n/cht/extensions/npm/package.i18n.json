--- conflicted
+++ resolved
@@ -13,10 +13,7 @@
 	"config.npm.packageManager": "用來執行指令碼的套件管理員。",
 	"config.npm.exclude": "為應從自動指令碼偵測排除的資料夾設定 Glob 模式。",
 	"config.npm.enableScriptExplorer": "啟用 npm 指令碼的總管檢視。",
-<<<<<<< HEAD
-=======
 	"config.npm.scriptExplorerAction": "指令碼總管中預設按一下行為: 'open' 或 'run', 預設值為 'open'。",
->>>>>>> 8647b7c1
 	"npm.parseError": "Npm 工作刪除: 解析檔案 {0} 失敗",
 	"taskdef.script": "要自訂的 npm 指令碼。",
 	"taskdef.path": "提供指令碼 package.json 檔案的資料夾路徑。可以省略。",
@@ -24,10 +21,6 @@
 	"command.refresh": "重新整理",
 	"command.run": "執行",
 	"command.debug": "偵錯",
-<<<<<<< HEAD
-	"command.openScript": "開啟"
-=======
 	"command.openScript": "開啟",
 	"command.runInstall": "執行安裝"
->>>>>>> 8647b7c1
 }