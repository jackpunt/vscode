{
  "name": "Code",
<<<<<<< HEAD
  "version": "0.10.5",
  "electronVersion": "0.35.5",
=======
  "version": "0.10.6",
  "electronVersion": "0.34.5",
>>>>>>> 8685f30d
  "author": {
    "name": "Microsoft Corporation"
  },
  "main": "./out/vs/workbench/electron-main/bootstrap",
  "private": true,
  "engines": {
    "node": ">= 0.10.0 < 0.11.0"
  },
  "scripts": {
    "test": "node node_modules/mocha/bin/_mocha",
    "preinstall": "node build/npm/preinstall.js",
    "postinstall": "npm --prefix extensions/vscode-api-tests/ install extensions/vscode-api-tests/"
  },
  "dependencies": {
    "applicationinsights": "0.15.6",
    "chokidar": "1.0.5",
    "emmet": "^1.3.0",
    "getmac": "1.0.7",
    "graceful-fs": "4.1.2",
    "http-proxy-agent": "^0.2.6",
    "https-proxy-agent": "^0.3.5",
    "iconv-lite": "^0.4.13",
    "sax": "^1.1.1",
    "semver": "^4.2.0",
    "vscode-debugprotocol": "^1.1.1",
    "vscode-textmate": "^1.0.9",
    "native-keymap": "^0.1.2",
    "winreg": "0.0.12",
    "yauzl": "^2.3.1"
  },
  "devDependencies": {
    "async": "^1.4.0",
    "azure-storage": "^0.3.1",
    "clean-css": "3.4.6",
    "clone": "^1.0.2",
    "debounce": "^1.0.0",
    "event-stream": "^3.1.7",
    "express": "^4.13.1",
    "ghooks": "^1.0.1",
    "glob": "^5.0.13",
    "gulp": "^3.8.9",
    "gulp-atom-electron": "^1.1.0",
    "gulp-azure-storage": "^0.3.0",
    "gulp-bom": "^1.0.0",
    "gulp-concat": "^2.6.0",
    "gulp-filter": "^3.0.0",
    "gulp-insert": "^0.5.0",
    "gulp-json-editor": "^2.2.1",
    "gulp-minify-css": "^1.2.1",
    "gulp-mocha": "^2.1.3",
    "gulp-remote-src": "^0.4.0",
    "gulp-rename": "^1.2.0",
    "gulp-sourcemaps": "^1.6.0",
    "gulp-symdest": "^1.0.0",
    "gulp-tsb": "~1.7.3",
    "gulp-uglify": "^1.4.1",
    "gulp-util": "^3.0.6",
    "gulp-vinyl-zip": "^1.1.0",
    "gulp-watch": "^4.2.4",
    "innosetup-compiler": "^5.5.60",
    "istanbul": "^0.3.17",
    "jsdom-no-contextify": "^3.1.0",
    "json-comments": "^0.2.1",
    "lazy.js": "^0.4.2",
    "mime": "1.2.11",
    "minimatch": "^2.0.10",
    "mkdirp": "^0.5.0",
    "mocha": "^2.2.5",
    "object-assign": "^4.0.1",
    "optimist": "0.3.5",
    "queue": "3.0.6",
    "rimraf": "^2.2.8",
    "sinon": "^1.17.2",
    "source-map": "^0.4.4",
    "uglify-js": "2.4.8",
    "underscore": "^1.8.2",
    "vinyl": "^0.4.5"
  },
  "repository": {
    "type": "git",
    "url": "https://github.com/Microsoft/vscode.git"
  },
  "bugs": {
    "url": "https://github.com/Microsoft/vscode/issues"
  },
  "config": {
    "ghooks": {
      "pre-commit": "node build/gulpfile.hygiene.js"
    }
  },
  "optionalDependencies": {
    "windows-mutex": "^0.2.0"
  }
}<|MERGE_RESOLUTION|>--- conflicted
+++ resolved
@@ -1,12 +1,7 @@
 {
   "name": "Code",
-<<<<<<< HEAD
-  "version": "0.10.5",
+  "version": "0.10.6",
   "electronVersion": "0.35.5",
-=======
-  "version": "0.10.6",
-  "electronVersion": "0.34.5",
->>>>>>> 8685f30d
   "author": {
     "name": "Microsoft Corporation"
   },
