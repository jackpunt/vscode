/*---------------------------------------------------------------------------------------------
 *  Copyright (c) Microsoft Corporation. All rights reserved.
 *  Licensed under the MIT License. See License.txt in the project root for license information.
 *--------------------------------------------------------------------------------------------*/

'use strict';

import * as nls from 'vs/nls';
import {Action} from 'vs/base/common/actions';
import {toErrorMessage} from 'vs/base/common/errors';
import {stringify} from 'vs/base/common/marshalling';
import * as objects from 'vs/base/common/objects';
import * as strings from 'vs/base/common/strings';
import URI from 'vs/base/common/uri';
import {TPromise} from 'vs/base/common/winjs.base';
import {findFreePort} from 'vs/base/node/ports';
import {IMainProcessExtHostIPC, create} from 'vs/platform/extensions/common/ipcRemoteCom';
import {SyncDescriptor0} from 'vs/platform/instantiation/common/descriptors';
import {IMessageService, Severity} from 'vs/platform/message/common/message';
import {MainThreadService as CommonMainThreadService} from 'vs/platform/thread/common/mainThreadService';
import {ILifecycleService} from 'vs/platform/lifecycle/common/lifecycle';
import {IConfiguration, IWorkspaceContextService} from 'vs/platform/workspace/common/workspace';
import {IWindowService} from 'vs/workbench/services/window/electron-browser/windowService';
import {ChildProcess, fork} from 'child_process';
import {ipcRenderer as ipc} from 'electron';

export const EXTENSION_LOG_BROADCAST_CHANNEL = 'vscode:extensionLog';
export const EXTENSION_ATTACH_BROADCAST_CHANNEL = 'vscode:extensionAttach';
export const EXTENSION_TERMINATE_BROADCAST_CHANNEL = 'vscode:extensionTerminate';

// Enable to see detailed message communication between window and extension host
const logExtensionHostCommunication = false;

export interface ILogEntry {
	type: string;
	severity: string;
	arguments: any;
}

export class MainThreadService extends CommonMainThreadService {
	private extensionHostProcessManager: ExtensionHostProcessManager;
	private remoteCom: IMainProcessExtHostIPC;

	constructor(contextService: IWorkspaceContextService, messageService: IMessageService, windowService: IWindowService, lifecycleService: ILifecycleService) {
		super(contextService, 'vs/editor/common/worker/editorWorkerServer', 1);

		this.extensionHostProcessManager = new ExtensionHostProcessManager(contextService, messageService, windowService, lifecycleService);

		let logCommunication = logExtensionHostCommunication || contextService.getConfiguration().env.logExtensionHostCommunication;

		// Message: Window --> Extension Host
		this.remoteCom = create((msg) => {
			if (logCommunication) {
				console.log('%c[Window \u2192 Extension]%c[len: ' + strings.pad(msg.length, 5, ' ') + ']', 'color: darkgreen', 'color: grey', msg);
			}

			this.extensionHostProcessManager.postMessage(msg);
		});

		// Message: Extension Host --> Window
		this.extensionHostProcessManager.startExtensionHostProcess((msg) => {
			if (logCommunication) {
				console.log('%c[Extension \u2192 Window]%c[len: ' + strings.pad(msg.length, 5, ' ') + ']', 'color: darkgreen', 'color: grey', msg);
			}

			this.remoteCom.handle(msg);
		});

		this.remoteCom.setManyHandler(this);

		lifecycleService.onShutdown(() => this.dispose());
	}

	public dispose(): void {
		this.extensionHostProcessManager.terminate();
	}

	protected _registerAndInstantiateExtHostActor<T>(id: string, descriptor: SyncDescriptor0<T>): T {
		return this._getOrCreateProxyInstance(this.remoteCom, id, descriptor);
	}
}

class ExtensionHostProcessManager {
	private initializeExtensionHostProcess: TPromise<ChildProcess>;
	private extensionHostProcessHandle: ChildProcess;
	private extensionHostProcessReady: boolean;
	private initializeTimer: number;

	private lastExtensionHostError: string;
	private unsentMessages: any[];
	private terminating: boolean;

	private isExtensionDevelopmentHost: boolean;
	private isExtensionDevelopmentTest: boolean;

	constructor(
		private contextService: IWorkspaceContextService,
		private messageService: IMessageService,
		private windowService: IWindowService,
		private lifecycleService: ILifecycleService
	) {

		// handle extension host lifecycle a bit special when we know we are developing an extension that runs inside
		const config = this.contextService.getConfiguration();
		this.isExtensionDevelopmentHost = !!config.env.extensionDevelopmentPath;
		this.isExtensionDevelopmentTest = this.isExtensionDevelopmentHost && !!config.env.extensionTestsPath;

		this.unsentMessages = [];
<<<<<<< HEAD
		this.extensionHostProcessReady = false;
=======

		lifecycleService.addBeforeShutdownParticipant(this);
>>>>>>> 5dce83b9
	}

	public startExtensionHostProcess(onExtensionHostMessage: (msg: any) => void): void {
		let config = this.contextService.getConfiguration();
		let isDev = !config.env.isBuilt || !!config.env.extensionDevelopmentPath;

		let opts: any = {
			env: objects.mixin(objects.clone(process.env), { AMD_ENTRYPOINT: 'vs/workbench/node/extensionHostProcess', PIPE_LOGGING: 'true', VERBOSE_LOGGING: true })
		};

		// Help in case we fail to start it
		if (isDev) {
			this.initializeTimer = setTimeout(() => {
				const msg = config.env.debugBrkExtensionHost ? nls.localize('extensionHostProcess.startupFailDebug', "Extension host did not start in 10 seconds, it might be stopped on the first line and needs a debugger to continue.") : nls.localize('extensionHostProcess.startupFail', "Extension host did not start in 10 seconds, that might be a problem.");

				this.messageService.show(Severity.Warning, msg);
			}, 10000);
		}

		// Initialize extension host process with hand shakes
		this.initializeExtensionHostProcess = new TPromise<ChildProcess>((c, e) => {

			// Resolve additional execution args (e.g. debug)
			return this.resolveDebugPort(config, (port) => {
				if (port) {
					opts.execArgv = ['--nolazy', (config.env.debugBrkExtensionHost ? '--debug-brk=' : '--debug=') + port];
				}

				// Run Extension Host as fork of current process
				this.extensionHostProcessHandle = fork(URI.parse(require.toUrl('bootstrap')).fsPath, ['--type=extensionHost'], opts);

				// Notify debugger that we are ready to attach to the process if we run a development extension
				if (config.env.extensionDevelopmentPath && port) {
					this.windowService.broadcast({
						channel: EXTENSION_ATTACH_BROADCAST_CHANNEL,
						payload: {
							port: port
						}
					}, config.env.extensionDevelopmentPath /* target */);
				}

				// Messages from Extension host
				this.extensionHostProcessHandle.on('message', (msg) => {

					// 1) Host is ready to receive messages, initialize it
					if (msg === 'ready') {
						if (this.initializeTimer) {
							window.clearTimeout(this.initializeTimer);
						}

						let initPayload = stringify({
							parentPid: process.pid,
							contextService: {
								workspace: this.contextService.getWorkspace(),
								configuration: this.contextService.getConfiguration(),
								options: this.contextService.getOptions()
							},
						});

						this.extensionHostProcessHandle.send(initPayload);
					}

					// 2) Host is initialized
					else if (msg === 'initialized') {
						this.unsentMessages.forEach(m => this.postMessage(m));
						this.unsentMessages = [];

						this.extensionHostProcessReady = true;
						c(this.extensionHostProcessHandle);
					}

					// Support logging from extension host
					else if (msg && (<ILogEntry>msg).type === '__$console') {
						let logEntry: ILogEntry = msg;

						let args = [];
						try {
							let parsed = JSON.parse(logEntry.arguments);
							args.push(...Object.getOwnPropertyNames(parsed).map(o => parsed[o]));
						} catch (error) {
							args.push(logEntry.arguments);
						}

						// If the first argument is a string, check for % which indicates that the message
						// uses substitution for variables. In this case, we cannot just inject our colored
						// [Extension Host] to the front because it breaks substitution.
						let consoleArgs = [];
						if (typeof args[0] === 'string' && args[0].indexOf('%') >= 0) {
							consoleArgs = [`%c[Extension Host]%c ${args[0]}`, 'color: blue', 'color: black', ...args.slice(1)];
						} else {
							consoleArgs = ['%c[Extension Host]', 'color: blue', ...args];
						}

						// Send to local console unless we run tests from cli
						if (!this.isExtensionDevelopmentTest) {
							console[logEntry.severity].apply(console, consoleArgs);
						}

						// Log on main side if running tests from cli
						if (this.isExtensionDevelopmentTest) {
							ipc.send('vscode:log', logEntry);
						}

						// Broadcast to other windows if we are in development mode
						else if (isDev) {
							this.windowService.broadcast({
								channel: EXTENSION_LOG_BROADCAST_CHANNEL,
								payload: logEntry
							}, config.env.extensionDevelopmentPath /* target */);
						}
					}

					// Any other message goes to the callback
					else {
						onExtensionHostMessage(msg);
					}
				});

				// Lifecycle
				let onExit = () => this.terminate();
				process.once('exit', onExit);

				this.extensionHostProcessHandle.on('error', (err) => {
					let errorMessage = toErrorMessage(err);
					if (errorMessage === this.lastExtensionHostError) {
						return; // prevent error spam
					}

					this.lastExtensionHostError = errorMessage;

					this.messageService.show(Severity.Error, nls.localize('extensionHostProcess.error', "Error from the extension host: {0}", errorMessage));
				});

				this.extensionHostProcessHandle.on('exit', (code: any, signal: any) => {
					process.removeListener('exit', onExit);

					if (!this.terminating) {

						// Unexpected termination
						if (!this.isExtensionDevelopmentHost) {
							this.messageService.show(Severity.Error, {
								message: nls.localize('extensionHostProcess.crash', "Extension host terminated unexpectedly. Please reload the window to recover."),
								actions: [new Action('reloadWindow', nls.localize('reloadWindow', "Reload Window"), null, true, () => { this.windowService.getWindow().reload(); return TPromise.as(null); })]
							});
							console.error('Extension host terminated unexpectedly. Code: ', code, ' Signal: ', signal);
						}

						// Expected development extension termination: When the extension host goes down we also shutdown the window
						else if (!this.isExtensionDevelopmentTest) {
							this.windowService.getWindow().close();
						}

						// When CLI testing make sure to exit with proper exit code
						else {
							ipc.send('vscode:exit', code);
						}
					}
				});
			});
		}, () => this.terminate());
	}

	private resolveDebugPort(config: IConfiguration, clb: (port: number) => void): void {

		// Check for a free debugging port
		if (typeof config.env.debugExtensionHostPort === 'number') {
			return findFreePort(config.env.debugExtensionHostPort, 10 /* try 10 ports */, (port) => {
				if (!port) {
					console.warn('%c[Extension Host] %cCould not find a free port for debugging', 'color: blue', 'color: black');

					return clb(void 0);
				}

				if (port !== config.env.debugExtensionHostPort) {
					console.warn('%c[Extension Host] %cProvided debugging port ' + config.env.debugExtensionHostPort + ' is not free, using ' + port + ' instead.', 'color: blue', 'color: black');
				}

				if (config.env.debugBrkExtensionHost) {
					console.warn('%c[Extension Host] %cSTOPPED on first line for debugging on port ' + port, 'color: blue', 'color: black');
				} else {
					console.info('%c[Extension Host] %cdebugger listening on port ' + port, 'color: blue', 'color: black');
				}

				return clb(port);
			});
		}

		// Nothing to do here
		else {
			return clb(void 0);
		}
	}

	public postMessage(msg: any): void {
		if (this.extensionHostProcessReady) {
			this.extensionHostProcessHandle.send(msg);
		} else if (this.initializeExtensionHostProcess) {
			this.initializeExtensionHostProcess.done(p => p.send(msg));
		} else {
			this.unsentMessages.push(msg);
		}
	}

	public terminate(): void {
		this.terminating = true;

		if (this.extensionHostProcessHandle) {
			this.extensionHostProcessHandle.send({
				type: '__$terminate'
			});
		}
	}

	public beforeShutdown(): boolean | TPromise<boolean> {
		if (this.isExtensionDevelopmentHost && !this.isExtensionDevelopmentTest) {
			this.windowService.broadcast({
				channel: EXTENSION_TERMINATE_BROADCAST_CHANNEL,
				payload: true
			}, this.contextService.getConfiguration().env.extensionDevelopmentPath /* target */);

			return TPromise.timeout(100 /* wait a bit for IPC to get delivered */).then(() => false);
		}

		return false;
	}
}<|MERGE_RESOLUTION|>--- conflicted
+++ resolved
@@ -106,12 +106,8 @@
 		this.isExtensionDevelopmentTest = this.isExtensionDevelopmentHost && !!config.env.extensionTestsPath;
 
 		this.unsentMessages = [];
-<<<<<<< HEAD
 		this.extensionHostProcessReady = false;
-=======
-
 		lifecycleService.addBeforeShutdownParticipant(this);
->>>>>>> 5dce83b9
 	}
 
 	public startExtensionHostProcess(onExtensionHostMessage: (msg: any) => void): void {
