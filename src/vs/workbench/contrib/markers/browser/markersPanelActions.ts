/*---------------------------------------------------------------------------------------------
 *  Copyright (c) Microsoft Corporation. All rights reserved.
 *  Licensed under the MIT License. See License.txt in the project root for license information.
 *--------------------------------------------------------------------------------------------*/

import { Delayer } from 'vs/base/common/async';
import * as DOM from 'vs/base/browser/dom';
import { Action, IActionChangeEvent, IAction } from 'vs/base/common/actions';
import { HistoryInputBox } from 'vs/base/browser/ui/inputbox/inputBox';
import { KeyCode } from 'vs/base/common/keyCodes';
import { StandardKeyboardEvent } from 'vs/base/browser/keyboardEvent';
import { IContextViewService, IContextMenuService } from 'vs/platform/contextview/browser/contextView';
import { TogglePanelAction } from 'vs/workbench/browser/panel';
import Messages from 'vs/workbench/contrib/markers/browser/messages';
import Constants from 'vs/workbench/contrib/markers/browser/constants';
import { IWorkbenchLayoutService } from 'vs/workbench/services/layout/browser/layoutService';
import { IPanelService } from 'vs/workbench/services/panel/common/panelService';
import { IThemeService } from 'vs/platform/theme/common/themeService';
import { attachInputBoxStyler, attachStylerCallback, attachCheckboxStyler } from 'vs/platform/theme/common/styler';
import { IMarkersWorkbenchService } from 'vs/workbench/contrib/markers/browser/markers';
import { toDisposable } from 'vs/base/common/lifecycle';
import { BaseActionViewItem, ActionViewItem } from 'vs/base/browser/ui/actionbar/actionbar';
import { badgeBackground, badgeForeground, contrastBorder } from 'vs/platform/theme/common/colorRegistry';
import { localize } from 'vs/nls';
import { Checkbox } from 'vs/base/browser/ui/checkbox/checkbox';
import { IInstantiationService } from 'vs/platform/instantiation/common/instantiation';
import { ContextScopedHistoryInputBox } from 'vs/platform/browser/contextScopedHistoryWidget';
import { Marker } from 'vs/workbench/contrib/markers/browser/markersModel';
import { IContextKey, IContextKeyService } from 'vs/platform/contextkey/common/contextkey';
import { Event, Emitter } from 'vs/base/common/event';
import { FilterOptions } from 'vs/workbench/contrib/markers/browser/markersFilterOptions';
import { ITelemetryService } from 'vs/platform/telemetry/common/telemetry';

export class ToggleMarkersPanelAction extends TogglePanelAction {

	public static readonly ID = 'workbench.actions.view.problems';
	public static readonly LABEL = Messages.MARKERS_PANEL_TOGGLE_LABEL;

	constructor(id: string, label: string,
		@IWorkbenchLayoutService layoutService: IWorkbenchLayoutService,
		@IPanelService panelService: IPanelService,
		@IMarkersWorkbenchService markersWorkbenchService: IMarkersWorkbenchService
	) {
		super(id, label, Constants.MARKERS_PANEL_ID, panelService, layoutService);
	}
}

export class ShowProblemsPanelAction extends Action {

	public static readonly ID = 'workbench.action.problems.focus';
	public static readonly LABEL = Messages.MARKERS_PANEL_SHOW_LABEL;

	constructor(id: string, label: string,
		@IPanelService private readonly panelService: IPanelService
	) {
		super(id, label);
	}

	public run(): Promise<any> {
		this.panelService.openPanel(Constants.MARKERS_PANEL_ID, true);
		return Promise.resolve();
	}
}

export interface IMarkersFilterActionChangeEvent extends IActionChangeEvent {
	filterText?: boolean;
	useFilesExclude?: boolean;
	showWarnings?: boolean;
	showErrors?: boolean;
	showInfos?: boolean;
}

export interface IMarkersFilterActionOptions {
	filterText: string;
	filterHistory: string[];
	useFilesExclude: boolean;
}

export class MarkersFilterAction extends Action {

	public static readonly ID: string = 'workbench.actions.problems.filter';

	private readonly _onFocus: Emitter<void> = this._register(new Emitter<void>());
	readonly onFocus: Event<void> = this._onFocus.event;

	constructor(options: IMarkersFilterActionOptions) {
		super(MarkersFilterAction.ID, Messages.MARKERS_PANEL_ACTION_TOOLTIP_FILTER, 'markers-panel-action-filter', true);
		this._filterText = options.filterText;
		this._useFilesExclude = options.useFilesExclude;
		this.filterHistory = options.filterHistory;
	}

	private _filterText: string;
	get filterText(): string {
		return this._filterText;
	}
	set filterText(filterText: string) {
		if (this._filterText !== filterText) {
			this._filterText = filterText;
			this._onDidChange.fire(<IMarkersFilterActionChangeEvent>{ filterText: true });
		}
	}

	filterHistory: string[];

	private _useFilesExclude: boolean;
	get useFilesExclude(): boolean {
		return this._useFilesExclude;
	}
	set useFilesExclude(filesExclude: boolean) {
		if (this._useFilesExclude !== filesExclude) {
			this._useFilesExclude = filesExclude;
			this._onDidChange.fire(<IMarkersFilterActionChangeEvent>{ useFilesExclude: true });
		}
	}

<<<<<<< HEAD
	private _showWarnings: boolean = true;
	get showWarnings(): boolean {
		return this._showWarnings;
	}
	set showWarnings(showWarnings: boolean) {
		if (this._showWarnings !== showWarnings) {
			this._showWarnings = showWarnings;
			this._onDidChange.fire(<IMarkersFilterActionChangeEvent>{ showWarnings: true });
		}
	}

	private _showErrors: boolean = true;
	get showErrors(): boolean {
		return this._showErrors;
	}
	set showErrors(showErrors: boolean) {
		if (this._showErrors !== showErrors) {
			this._showErrors = showErrors;
			this._onDidChange.fire(<IMarkersFilterActionChangeEvent>{ showErrors: true });
		}
	}

	private _showInfos: boolean = true;
	get showInfos(): boolean {
		return this._showInfos;
	}
	set showInfos(showInfos: boolean) {
		if (this._showInfos !== showInfos) {
			this._showInfos = showInfos;
			this._onDidChange.fire(<IMarkersFilterActionChangeEvent>{ showInfos: true });
=======
	focus(): void {
		this._onFocus.fire();
	}

	layout(width: number): void {
		if (width > 600) {
			this.class = 'markers-panel-action-filter grow';
		} else if (width < 400) {
			this.class = 'markers-panel-action-filter small';
		} else {
			this.class = 'markers-panel-action-filter';
>>>>>>> e5719685
		}
	}
}

export interface IMarkerFilterController {
	onDidFilter: Event<void>;
	getFilterOptions(): FilterOptions;
	getFilterStats(): { total: number, filtered: number };
}

export class MarkersFilterActionViewItem extends BaseActionViewItem {

	private delayedFilterUpdate: Delayer<void>;
	private container: HTMLElement | null = null;
	private filterInputBox: HistoryInputBox | null = null;
	private filterBadge: HTMLElement | null = null;
	private focusContextKey: IContextKey<boolean>;

	constructor(
		readonly action: MarkersFilterAction,
		private filterController: IMarkerFilterController,
		@IInstantiationService private readonly instantiationService: IInstantiationService,
		@IContextViewService private readonly contextViewService: IContextViewService,
		@IThemeService private readonly themeService: IThemeService,
		@ITelemetryService private readonly telemetryService: ITelemetryService,
		@IContextKeyService contextKeyService: IContextKeyService
	) {
		super(null, action);
		this.focusContextKey = Constants.MarkerPanelFilterFocusContextKey.bindTo(contextKeyService);
		this.delayedFilterUpdate = new Delayer<void>(200);
		this._register(toDisposable(() => this.delayedFilterUpdate.cancel()));
		this._register(action.onFocus(() => this.focus()));
	}

	render(container: HTMLElement): void {
		this.container = container;
		DOM.addClass(this.container, 'markers-panel-action-filter-container');

		this.element = DOM.append(this.container, DOM.$(''));
		this.element.className = this.action.class || '';
		this.createInput(this.element);
		this.createControls(this.element);

		this.adjustInputBox();
	}

	focus(): void {
		if (this.filterInputBox) {
			this.filterInputBox.focus();
		}
	}

	private createInput(container: HTMLElement): void {
		this.filterInputBox = this._register(this.instantiationService.createInstance(ContextScopedHistoryInputBox, container, this.contextViewService, {
			placeholder: Messages.MARKERS_PANEL_FILTER_PLACEHOLDER,
			ariaLabel: Messages.MARKERS_PANEL_FILTER_ARIA_LABEL,
			history: this.action.filterHistory
		}));
		this.filterInputBox.inputElement.setAttribute('aria-labelledby', 'markers-panel-arialabel');
		this._register(attachInputBoxStyler(this.filterInputBox, this.themeService));
		this.filterInputBox.value = this.action.filterText;
		this._register(this.filterInputBox.onDidChange(filter => this.delayedFilterUpdate.trigger(() => this.onDidInputChange(this.filterInputBox!))));
		this._register(this.action.onDidChange((event: IMarkersFilterActionChangeEvent) => {
			if (event.filterText) {
				this.filterInputBox!.value = this.action.filterText;
			}
		}));
		this._register(DOM.addStandardDisposableListener(this.filterInputBox.inputElement, DOM.EventType.KEY_DOWN, (e: any) => this.onInputKeyDown(e, this.filterInputBox!)));
		this._register(DOM.addStandardDisposableListener(container, DOM.EventType.KEY_DOWN, this.handleKeyboardEvent));
		this._register(DOM.addStandardDisposableListener(container, DOM.EventType.KEY_UP, this.handleKeyboardEvent));

		const focusTracker = this._register(DOM.trackFocus(this.filterInputBox.inputElement));
		this._register(focusTracker.onDidFocus(() => this.focusContextKey.set(true)));
		this._register(focusTracker.onDidBlur(() => this.focusContextKey.set(false)));
		this._register(toDisposable(() => this.focusContextKey.reset()));
	}

	private createControls(container: HTMLElement): void {
		const controlsContainer = DOM.append(container, DOM.$('.markers-panel-filter-controls'));
		this.createBadge(controlsContainer);
		this.createFilesExcludeCheckbox(controlsContainer);
		this.createErrorsCheckbox(controlsContainer);
		this.createWarningsCheckbox(controlsContainer);
		this.createInfosCheckbox(controlsContainer);
	}

	private createBadge(container: HTMLElement): void {
		const filterBadge = this.filterBadge = DOM.append(container, DOM.$('.markers-panel-filter-badge'));
		this._register(attachStylerCallback(this.themeService, { badgeBackground, badgeForeground, contrastBorder }, colors => {
			const background = colors.badgeBackground ? colors.badgeBackground.toString() : '';
			const foreground = colors.badgeForeground ? colors.badgeForeground.toString() : '';
			const border = colors.contrastBorder ? colors.contrastBorder.toString() : '';

			filterBadge.style.backgroundColor = background;

			filterBadge.style.borderWidth = border ? '1px' : '';
			filterBadge.style.borderStyle = border ? 'solid' : '';
			filterBadge.style.borderColor = border;
			filterBadge.style.color = foreground;
		}));
		this.updateBadge();
		this._register(this.filterController.onDidFilter(() => this.updateBadge()));
	}

	private createFilesExcludeCheckbox(container: HTMLElement): void {
		const filesExcludeFilter = this._register(new Checkbox({
			actionClassName: 'codicon codicon-exclude',
			title: this.action.useFilesExclude ? Messages.MARKERS_PANEL_ACTION_TOOLTIP_DO_NOT_USE_FILES_EXCLUDE : Messages.MARKERS_PANEL_ACTION_TOOLTIP_USE_FILES_EXCLUDE,
			isChecked: this.action.useFilesExclude
		}));
		this._register(filesExcludeFilter.onChange(() => {
			filesExcludeFilter.domNode.title = filesExcludeFilter.checked ? Messages.MARKERS_PANEL_ACTION_TOOLTIP_DO_NOT_USE_FILES_EXCLUDE : Messages.MARKERS_PANEL_ACTION_TOOLTIP_USE_FILES_EXCLUDE;
			this.action.useFilesExclude = filesExcludeFilter.checked;
			this.focus();
		}));
		this._register(this.action.onDidChange((event: IMarkersFilterActionChangeEvent) => {
			if (event.useFilesExclude) {
				filesExcludeFilter.checked = this.action.useFilesExclude;
			}
		}));

		this._register(attachCheckboxStyler(filesExcludeFilter, this.themeService));
		container.appendChild(filesExcludeFilter.domNode);
	}

	private createWarningsCheckbox(container: HTMLElement): void {
		const warningsFilter = this._register(new Checkbox({
			actionClassName: 'codicon codicon-warning',
			title: this.action.showWarnings ? Messages.MARKERS_PANEL_ACTION_TOOLTIP_DO_NOT_SHOW_WARNINGS : Messages.MARKERS_PANEL_ACTION_TOOLTIP_SHOW_WARNINGS,
			isChecked: this.action.showWarnings
		}));
		this._register(warningsFilter.onChange(() => {
			warningsFilter.domNode.title = warningsFilter.checked ? Messages.MARKERS_PANEL_ACTION_TOOLTIP_DO_NOT_SHOW_WARNINGS : Messages.MARKERS_PANEL_ACTION_TOOLTIP_SHOW_WARNINGS;
			this.action.showWarnings = warningsFilter.checked;
			this.focus();
		}));
		this._register(this.action.onDidChange((event: IMarkersFilterActionChangeEvent) => {
			if (event.showWarnings) {
				warningsFilter.checked = this.action.showWarnings;
			}
		}));

		this._register(attachCheckboxStyler(warningsFilter, this.themeService));
		container.appendChild(warningsFilter.domNode);
	}

	private createErrorsCheckbox(container: HTMLElement): void {
		const errorsFilter = this._register(new Checkbox({
			actionClassName: 'codicon codicon-error',
			title: this.action.showErrors ? Messages.MARKERS_PANEL_ACTION_TOOLTIP_DO_NOT_SHOW_ERRORS : Messages.MARKERS_PANEL_ACTION_TOOLTIP_SHOW_ERRORS,
			isChecked: this.action.showErrors
		}));
		this._register(errorsFilter.onChange(() => {
			errorsFilter.domNode.title = errorsFilter.checked ? Messages.MARKERS_PANEL_ACTION_TOOLTIP_DO_NOT_SHOW_ERRORS : Messages.MARKERS_PANEL_ACTION_TOOLTIP_SHOW_ERRORS;
			this.action.showErrors = errorsFilter.checked;
			this.focus();
		}));
		this._register(this.action.onDidChange((event: IMarkersFilterActionChangeEvent) => {
			if (event.showErrors) {
				errorsFilter.checked = this.action.showErrors;
			}
		}));

		this._register(attachCheckboxStyler(errorsFilter, this.themeService));
		container.appendChild(errorsFilter.domNode);
	}

	private createInfosCheckbox(container: HTMLElement): void {
		const infosFilter = this._register(new Checkbox({
			actionClassName: 'codicon codicon-info',
			title: this.action.showInfos ? Messages.MARKERS_PANEL_ACTION_TOOLTIP_DO_NOT_SHOW_INFOS : Messages.MARKERS_PANEL_ACTION_TOOLTIP_SHOW_INFOS,
			isChecked: this.action.showInfos
		}));
		this._register(infosFilter.onChange(() => {
			infosFilter.domNode.title = infosFilter.checked ? Messages.MARKERS_PANEL_ACTION_TOOLTIP_DO_NOT_SHOW_INFOS : Messages.MARKERS_PANEL_ACTION_TOOLTIP_SHOW_INFOS;
			this.action.showInfos = infosFilter.checked;
			this.focus();
		}));
		this._register(this.action.onDidChange((event: IMarkersFilterActionChangeEvent) => {
			if (event.showInfos) {
				infosFilter.checked = this.action.showInfos;
			}
		}));

		this._register(attachCheckboxStyler(infosFilter, this.themeService));
		container.appendChild(infosFilter.domNode);
	}

	private onDidInputChange(inputbox: HistoryInputBox) {
		inputbox.addToHistory();
		this.action.filterText = inputbox.value;
		this.action.filterHistory = inputbox.getHistory();
		this.reportFilteringUsed();
	}

	private updateBadge(): void {
		if (this.filterBadge) {
			const { total, filtered } = this.filterController.getFilterStats();
			DOM.toggleClass(this.filterBadge, 'hidden', total === filtered || filtered === 0);
			this.filterBadge.textContent = localize('showing filtered problems', "Showing {0} of {1}", filtered, total);
			this.adjustInputBox();
		}
	}

	private adjustInputBox(): void {
<<<<<<< HEAD
		if (this.container && this.filterInputBox && this.filterBadge) {
			this.filterInputBox.inputElement.style.paddingRight = DOM.hasClass(this.container, 'small') || DOM.hasClass(this.filterBadge, 'hidden') ? '90px' : '215px';
=======
		if (this.element && this.filterInputBox && this.filterBadge) {
			this.filterInputBox.inputElement.style.paddingRight = DOM.hasClass(this.element, 'small') || DOM.hasClass(this.filterBadge, 'hidden') ? '25px' : '150px';
>>>>>>> e5719685
		}
	}

	// Action toolbar is swallowing some keys for action items which should not be for an input box
	private handleKeyboardEvent(event: StandardKeyboardEvent) {
		if (event.equals(KeyCode.Space)
			|| event.equals(KeyCode.LeftArrow)
			|| event.equals(KeyCode.RightArrow)
			|| event.equals(KeyCode.Escape)
		) {
			event.stopPropagation();
		}
	}

	private onInputKeyDown(event: StandardKeyboardEvent, filterInputBox: HistoryInputBox) {
		let handled = false;
		if (event.equals(KeyCode.Escape)) {
			filterInputBox.value = '';
			handled = true;
		}
		if (handled) {
			event.stopPropagation();
			event.preventDefault();
		}
	}

	private reportFilteringUsed(): void {
		const filterOptions = this.filterController.getFilterOptions();
		const data = {
			errors: filterOptions._showErrors,
			warnings: filterOptions._showWarnings,
			infos: filterOptions._showInfos,
		};
		/* __GDPR__
			"problems.filter" : {
				"errors" : { "classification": "SystemMetaData", "purpose": "FeatureInsight", "isMeasurement": true },
				"warnings": { "classification": "SystemMetaData", "purpose": "FeatureInsight", "isMeasurement": true },
				"infos": { "classification": "SystemMetaData", "purpose": "FeatureInsight", "isMeasurement": true }
			}
		*/
		this.telemetryService.publicLog('problems.filter', data);
	}

	protected updateClass(): void {
		if (this.element && this.container) {
			this.element.className = this.action.class || '';
			DOM.toggleClass(this.container, 'grow', DOM.hasClass(this.element, 'grow'));
			this.adjustInputBox();
		}
	}
}

export class QuickFixAction extends Action {

	public static readonly ID: string = 'workbench.actions.problems.quickfix';
	private static readonly CLASS: string = 'markers-panel-action-quickfix codicon-lightbulb';
	private static readonly AUTO_FIX_CLASS: string = QuickFixAction.CLASS + ' autofixable';

	private readonly _onShowQuickFixes = this._register(new Emitter<void>());
	readonly onShowQuickFixes: Event<void> = this._onShowQuickFixes.event;

	private _quickFixes: IAction[] = [];
	get quickFixes(): IAction[] {
		return this._quickFixes;
	}
	set quickFixes(quickFixes: IAction[]) {
		this._quickFixes = quickFixes;
		this.enabled = this._quickFixes.length > 0;
	}

	autoFixable(autofixable: boolean) {
		this.class = autofixable ? QuickFixAction.AUTO_FIX_CLASS : QuickFixAction.CLASS;
	}

	constructor(
		readonly marker: Marker,
	) {
		super(QuickFixAction.ID, Messages.MARKERS_PANEL_ACTION_TOOLTIP_QUICKFIX, QuickFixAction.CLASS, false);
	}

	run(): Promise<void> {
		this._onShowQuickFixes.fire();
		return Promise.resolve();
	}
}

export class QuickFixActionViewItem extends ActionViewItem {

	constructor(action: QuickFixAction,
		@IContextMenuService private readonly contextMenuService: IContextMenuService,
	) {
		super(null, action, { icon: true, label: false });
	}

	public onClick(event: DOM.EventLike): void {
		DOM.EventHelper.stop(event, true);
		this.showQuickFixes();
	}

	public showQuickFixes(): void {
		if (!this.element) {
			return;
		}
		if (!this.isEnabled()) {
			return;
		}
		const elementPosition = DOM.getDomNodePagePosition(this.element);
		const quickFixes = (<QuickFixAction>this.getAction()).quickFixes;
		if (quickFixes.length) {
			this.contextMenuService.showContextMenu({
				getAnchor: () => ({ x: elementPosition.left + 10, y: elementPosition.top + elementPosition.height + 4 }),
				getActions: () => quickFixes
			});
		}
	}
}<|MERGE_RESOLUTION|>--- conflicted
+++ resolved
@@ -114,7 +114,6 @@
 		}
 	}
 
-<<<<<<< HEAD
 	private _showWarnings: boolean = true;
 	get showWarnings(): boolean {
 		return this._showWarnings;
@@ -145,7 +144,9 @@
 		if (this._showInfos !== showInfos) {
 			this._showInfos = showInfos;
 			this._onDidChange.fire(<IMarkersFilterActionChangeEvent>{ showInfos: true });
-=======
+    }
+	}
+
 	focus(): void {
 		this._onFocus.fire();
 	}
@@ -157,7 +158,6 @@
 			this.class = 'markers-panel-action-filter small';
 		} else {
 			this.class = 'markers-panel-action-filter';
->>>>>>> e5719685
 		}
 	}
 }
@@ -363,13 +363,8 @@
 	}
 
 	private adjustInputBox(): void {
-<<<<<<< HEAD
-		if (this.container && this.filterInputBox && this.filterBadge) {
-			this.filterInputBox.inputElement.style.paddingRight = DOM.hasClass(this.container, 'small') || DOM.hasClass(this.filterBadge, 'hidden') ? '90px' : '215px';
-=======
 		if (this.element && this.filterInputBox && this.filterBadge) {
 			this.filterInputBox.inputElement.style.paddingRight = DOM.hasClass(this.element, 'small') || DOM.hasClass(this.filterBadge, 'hidden') ? '25px' : '150px';
->>>>>>> e5719685
 		}
 	}
 
