/*---------------------------------------------------------------------------------------------
 *  Copyright (c) Microsoft Corporation. All rights reserved.
 *  Licensed under the MIT License. See License.txt in the project root for license information.
 *--------------------------------------------------------------------------------------------*/

import { coalesce } from 'vs/base/common/arrays';
import { Disposable } from 'vs/base/common/lifecycle';
import { ICommandTracker } from 'vs/workbench/contrib/terminal/browser/terminal';
import { ICommandDetectionCapability, IPartialCommandDetectionCapability, ITerminalCapabilityStore, TerminalCapability } from 'vs/platform/terminal/common/capabilities/capabilities';
import type { Terminal, IMarker, ITerminalAddon, IDecoration } from 'xterm';
import { timeout } from 'vs/base/common/async';
import { IColorTheme, ICssStyleCollector, registerThemingParticipant } from 'vs/platform/theme/common/themeService';
import { focusBorder } from 'vs/platform/theme/common/colorRegistry';

enum Boundary {
	Top,
	Bottom
}

export const enum ScrollPosition {
	Top,
	Middle
}

export class CommandTrackerAddon extends Disposable implements ICommandTracker, ITerminalAddon {
	private _currentMarker: IMarker | Boundary = Boundary.Bottom;
	private _selectionStart: IMarker | Boundary | null = null;
	private _isDisposable: boolean = false;
	protected _terminal: Terminal | undefined;
	private _navigationDecoration: IDecoration | undefined;

	private _commandDetection?: ICommandDetectionCapability | IPartialCommandDetectionCapability;

	activate(terminal: Terminal): void {
		this._terminal = terminal;
	}

	constructor(store: ITerminalCapabilityStore) {
		super();
		this._refreshActiveCapability(store);
		this._register(store.onDidAddCapability(() => this._refreshActiveCapability(store)));
		this._register(store.onDidRemoveCapability(() => this._refreshActiveCapability(store)));
	}

	private _refreshActiveCapability(store: ITerminalCapabilityStore) {
		const activeCommandDetection = store.get(TerminalCapability.CommandDetection) || store.get(TerminalCapability.PartialCommandDetection);
		if (activeCommandDetection !== this._commandDetection) {
			this._commandDetection = activeCommandDetection;
		}
	}

	private _getCommandMarkers(): readonly IMarker[] {
		if (!this._commandDetection) {
			return [];
		}
		let commands: readonly IMarker[];
		if (this._commandDetection.type === TerminalCapability.PartialCommandDetection) {
			commands = this._commandDetection.commands;
		} else {
			commands = coalesce(this._commandDetection.commands.map(e => e.marker));
		}
		return commands;
	}

	clearMarker(): void {
		// Clear the current marker so successive focus/selection actions are performed from the
		// bottom of the buffer
		this._currentMarker = Boundary.Bottom;
		this._selectionStart = null;
	}

	scrollToPreviousCommand(scrollPosition: ScrollPosition = ScrollPosition.Middle, retainSelection: boolean = false): void {
		if (!this._terminal) {
			return;
		}
		if (!retainSelection) {
			this._selectionStart = null;
		}

		let markerIndex;
		const currentLineY = typeof this._currentMarker === 'object'
			? this._getTargetScrollLine(this._terminal, this._currentMarker, scrollPosition)
			: Math.min(this._getLine(this._terminal, this._currentMarker), this._terminal.buffer.active.baseY);
		const viewportY = this._terminal.buffer.active.viewportY;
		if (typeof this._currentMarker === 'object' ? !this._isMarkerInViewport(this._terminal, this._currentMarker) : currentLineY !== viewportY) {
			// The user has scrolled, find the line based on the current scroll position. This only
			// works when not retaining selection
			const markersBelowViewport = this._getCommandMarkers().filter(e => e.line >= viewportY).length;
			// -1 will scroll to the top
			markerIndex = this._getCommandMarkers().length - markersBelowViewport - 1;
		} else if (this._currentMarker === Boundary.Bottom) {
			markerIndex = this._getCommandMarkers().length - 1;
		} else if (this._currentMarker === Boundary.Top) {
			markerIndex = -1;
		} else if (this._isDisposable) {
			markerIndex = this._findPreviousCommand(this._terminal);
			this._currentMarker.dispose();
			this._isDisposable = false;
		} else {
			markerIndex = this._getCommandMarkers().indexOf(this._currentMarker) - 1;
		}

		if (markerIndex < 0) {
			this._currentMarker = Boundary.Top;
			this._terminal.scrollToTop();
			return;
		}

		this._currentMarker = this._getCommandMarkers()[markerIndex];
		this._scrollToMarker(this._currentMarker, scrollPosition);
	}

	scrollToNextCommand(scrollPosition: ScrollPosition = ScrollPosition.Middle, retainSelection: boolean = false): void {
		if (!this._terminal) {
			return;
		}
		if (!retainSelection) {
			this._selectionStart = null;
		}

		let markerIndex;
		const currentLineY = typeof this._currentMarker === 'object'
			? this._getTargetScrollLine(this._terminal, this._currentMarker, scrollPosition)
			: Math.min(this._getLine(this._terminal, this._currentMarker), this._terminal.buffer.active.baseY);
		const viewportY = this._terminal.buffer.active.viewportY;
		if (typeof this._currentMarker === 'object' ? !this._isMarkerInViewport(this._terminal, this._currentMarker) : currentLineY !== viewportY) {
			// The user has scrolled, find the line based on the current scroll position. This only
			// works when not retaining selection
			const markersAboveViewport = this._getCommandMarkers().filter(e => e.line <= viewportY).length;
			// markers.length will scroll to the bottom
			markerIndex = markersAboveViewport;
		} else if (this._currentMarker === Boundary.Bottom) {
			markerIndex = this._getCommandMarkers().length;
		} else if (this._currentMarker === Boundary.Top) {
			markerIndex = 0;
		} else if (this._isDisposable) {
			markerIndex = this._findNextCommand(this._terminal);
			this._currentMarker.dispose();
			this._isDisposable = false;
		} else {
			markerIndex = this._getCommandMarkers().indexOf(this._currentMarker) + 1;
		}

		if (markerIndex >= this._getCommandMarkers().length) {
			this._currentMarker = Boundary.Bottom;
			this._terminal.scrollToBottom();
			return;
		}

		this._currentMarker = this._getCommandMarkers()[markerIndex];
		this._scrollToMarker(this._currentMarker, scrollPosition);
	}

	private _scrollToMarker(marker: IMarker, position: ScrollPosition): void {
		if (!this._terminal) {
			return;
		}
		if (!this._isMarkerInViewport(this._terminal, marker)) {
			const line = this._getTargetScrollLine(this._terminal, marker, position);
			this._terminal.scrollToLine(line);
		}
	}

	private _getTargetScrollLine(terminal: Terminal, marker: IMarker, position: ScrollPosition) {
		// Middle is treated at 1/4 of the viewport's size because context below is almost always
		// more important than context above in the terminal.
		if (position === ScrollPosition.Middle) {
			return Math.max(marker.line - Math.floor(terminal.rows / 4), 0);
		}
<<<<<<< HEAD
		this._terminal.scrollToLine(line);
		this._navigationDecoration?.dispose();
		const decoration = this._terminal.registerDecoration({
			marker,
			width: this._terminal.cols
		});
		this._navigationDecoration = decoration;
		if (decoration) {
			let isRendered = false;
			decoration.onRender(element => {
				if (!isRendered) {
					// TODO: Remove when https://github.com/xtermjs/xterm.js/issues/3686 is fixed
					if (!element.classList.contains('xterm-decoration-overview-ruler')) {
						element.classList.add('terminal-scroll-highlight');
					}
				}
			});
			decoration.onDispose(() => {
				if (decoration === this._navigationDecoration) {
					this._navigationDecoration = undefined;
				}
			});
			// Number picked to align with symbol highlight in the editor
			timeout(350).then(() => {
				decoration.dispose();
			});
		}
=======
		return marker.line;
	}

	private _isMarkerInViewport(terminal: Terminal, marker: IMarker) {
		const viewportY = terminal.buffer.active.viewportY;
		return marker.line >= viewportY && marker.line < viewportY + terminal.rows;
>>>>>>> e8980d81
	}

	selectToPreviousCommand(): void {
		if (!this._terminal) {
			return;
		}
		if (this._selectionStart === null) {
			this._selectionStart = this._currentMarker;
		}
		this.scrollToPreviousCommand(ScrollPosition.Middle, true);
		this._selectLines(this._terminal, this._currentMarker, this._selectionStart);
	}

	selectToNextCommand(): void {
		if (!this._terminal) {
			return;
		}
		if (this._selectionStart === null) {
			this._selectionStart = this._currentMarker;
		}
		this.scrollToNextCommand(ScrollPosition.Middle, true);
		this._selectLines(this._terminal, this._currentMarker, this._selectionStart);
	}

	selectToPreviousLine(): void {
		if (!this._terminal) {
			return;
		}
		if (this._selectionStart === null) {
			this._selectionStart = this._currentMarker;
		}
		this.scrollToPreviousLine(this._terminal, ScrollPosition.Middle, true);
		this._selectLines(this._terminal, this._currentMarker, this._selectionStart);
	}

	selectToNextLine(): void {
		if (!this._terminal) {
			return;
		}
		if (this._selectionStart === null) {
			this._selectionStart = this._currentMarker;
		}
		this.scrollToNextLine(this._terminal, ScrollPosition.Middle, true);
		this._selectLines(this._terminal, this._currentMarker, this._selectionStart);
	}

	private _selectLines(xterm: Terminal, start: IMarker | Boundary, end: IMarker | Boundary | null): void {
		if (end === null) {
			end = Boundary.Bottom;
		}

		let startLine = this._getLine(xterm, start);
		let endLine = this._getLine(xterm, end);

		if (startLine > endLine) {
			const temp = startLine;
			startLine = endLine;
			endLine = temp;
		}

		// Subtract a line as the marker is on the line the command run, we do not want the next
		// command in the selection for the current command
		endLine -= 1;

		xterm.selectLines(startLine, endLine);
	}

	private _getLine(xterm: Terminal, marker: IMarker | Boundary): number {
		// Use the _second last_ row as the last row is likely the prompt
		if (marker === Boundary.Bottom) {
			return xterm.buffer.active.baseY + xterm.rows - 1;
		}

		if (marker === Boundary.Top) {
			return 0;
		}

		return marker.line;
	}

	scrollToPreviousLine(xterm: Terminal, scrollPosition: ScrollPosition = ScrollPosition.Middle, retainSelection: boolean = false): void {
		if (!retainSelection) {
			this._selectionStart = null;
		}

		if (this._currentMarker === Boundary.Top) {
			xterm.scrollToTop();
			return;
		}

		if (this._currentMarker === Boundary.Bottom) {
			this._currentMarker = this._registerMarkerOrThrow(xterm, this._getOffset(xterm) - 1);
		} else {
			const offset = this._getOffset(xterm);
			if (this._isDisposable) {
				this._currentMarker.dispose();
			}
			this._currentMarker = this._registerMarkerOrThrow(xterm, offset - 1);
		}
		this._isDisposable = true;
		this._scrollToMarker(this._currentMarker, scrollPosition);
	}

	scrollToNextLine(xterm: Terminal, scrollPosition: ScrollPosition = ScrollPosition.Middle, retainSelection: boolean = false): void {
		if (!retainSelection) {
			this._selectionStart = null;
		}

		if (this._currentMarker === Boundary.Bottom) {
			xterm.scrollToBottom();
			return;
		}

		if (this._currentMarker === Boundary.Top) {
			this._currentMarker = this._registerMarkerOrThrow(xterm, this._getOffset(xterm) + 1);
		} else {
			const offset = this._getOffset(xterm);
			if (this._isDisposable) {
				this._currentMarker.dispose();
			}
			this._currentMarker = this._registerMarkerOrThrow(xterm, offset + 1);
		}
		this._isDisposable = true;
		this._scrollToMarker(this._currentMarker, scrollPosition);
	}

	private _registerMarkerOrThrow(xterm: Terminal, cursorYOffset: number): IMarker {
		const marker = xterm.registerMarker(cursorYOffset);
		if (!marker) {
			throw new Error(`Could not create marker for ${cursorYOffset}`);
		}
		return marker;
	}

	private _getOffset(xterm: Terminal): number {
		if (this._currentMarker === Boundary.Bottom) {
			return 0;
		} else if (this._currentMarker === Boundary.Top) {
			return 0 - (xterm.buffer.active.baseY + xterm.buffer.active.cursorY);
		} else {
			let offset = this._getLine(xterm, this._currentMarker);
			offset -= xterm.buffer.active.baseY + xterm.buffer.active.cursorY;
			return offset;
		}
	}

	private _findPreviousCommand(xterm: Terminal): number {
		if (this._currentMarker === Boundary.Top) {
			return 0;
		} else if (this._currentMarker === Boundary.Bottom) {
			return this._getCommandMarkers().length - 1;
		}

		let i;
		for (i = this._getCommandMarkers().length - 1; i >= 0; i--) {
			if (this._getCommandMarkers()[i].line < this._currentMarker.line) {
				return i;
			}
		}

		return -1;
	}

	private _findNextCommand(xterm: Terminal): number {
		if (this._currentMarker === Boundary.Top) {
			return 0;
		} else if (this._currentMarker === Boundary.Bottom) {
			return this._getCommandMarkers().length - 1;
		}

		let i;
		for (i = 0; i < this._getCommandMarkers().length; i++) {
			if (this._getCommandMarkers()[i].line > this._currentMarker.line) {
				return i;
			}
		}

		return this._getCommandMarkers().length;
	}
}

registerThemingParticipant((theme: IColorTheme, collector: ICssStyleCollector) => {
	const focusBorderColor = theme.getColor(focusBorder);

	if (focusBorderColor) {
		collector.addRule(`.terminal-scroll-highlight { border-color: ${focusBorderColor.toString()}; } `);
	}
});<|MERGE_RESOLUTION|>--- conflicted
+++ resolved
@@ -167,7 +167,6 @@
 		if (position === ScrollPosition.Middle) {
 			return Math.max(marker.line - Math.floor(terminal.rows / 4), 0);
 		}
-<<<<<<< HEAD
 		this._terminal.scrollToLine(line);
 		this._navigationDecoration?.dispose();
 		const decoration = this._terminal.registerDecoration({
@@ -195,14 +194,12 @@
 				decoration.dispose();
 			});
 		}
-=======
 		return marker.line;
 	}
 
 	private _isMarkerInViewport(terminal: Terminal, marker: IMarker) {
 		const viewportY = terminal.buffer.active.viewportY;
 		return marker.line >= viewportY && marker.line < viewportY + terminal.rows;
->>>>>>> e8980d81
 	}
 
 	selectToPreviousCommand(): void {
