/*---------------------------------------------------------------------------------------------
 *  Copyright (c) Microsoft Corporation. All rights reserved.
 *  Licensed under the MIT License. See License.txt in the project root for license information.
 *--------------------------------------------------------------------------------------------*/

import * as DOM from 'vs/base/browser/dom';
import { CancellationToken } from 'vs/base/common/cancellation';
import { Emitter } from 'vs/base/common/event';
import { combinedDisposable, Disposable, DisposableStore, IDisposable } from 'vs/base/common/lifecycle';
import { ResourceMap } from 'vs/base/common/map';
import { URI, UriComponents } from 'vs/base/common/uri';
import { IAccessibilityService } from 'vs/platform/accessibility/common/accessibility';
import { IConfigurationService } from 'vs/platform/configuration/common/configuration';
import { ILogService } from 'vs/platform/log/common/log';
import { extHostNamedCustomer } from 'vs/workbench/api/common/extHostCustomers';
import { INotebookEditor } from 'vs/workbench/contrib/notebook/browser/notebookBrowser';
import { NotebookCellTextModel } from 'vs/workbench/contrib/notebook/common/model/notebookCellTextModel';
import { NotebookTextModel } from 'vs/workbench/contrib/notebook/common/model/notebookTextModel';
import { INotebookCellStatusBarService } from 'vs/workbench/contrib/notebook/common/notebookCellStatusBarService';
import { ACCESSIBLE_NOTEBOOK_DISPLAY_ORDER, CellEditType, CellKind, DisplayOrderKey, ICellEditOperation, ICellRange, IEditor, IMainCellDto, INotebookDocumentFilter, NotebookCellMetadata, NotebookCellOutputsSplice, NotebookCellsChangeType, NotebookDocumentMetadata, NOTEBOOK_DISPLAY_ORDER, TransientMetadata } from 'vs/workbench/contrib/notebook/common/notebookCommon';
import { IMainNotebookController, INotebookService } from 'vs/workbench/contrib/notebook/common/notebookService';
import { IEditorService } from 'vs/workbench/services/editor/common/editorService';
import { ExtHostContext, ExtHostNotebookShape, IExtHostContext, INotebookCellStatusBarEntryDto, INotebookDocumentsAndEditorsDelta, INotebookModelAddedData, MainContext, MainThreadNotebookShape, NotebookEditorRevealType, NotebookExtensionDescription } from '../common/extHost.protocol';

class DocumentAndEditorState {
	static ofSets<T>(before: Set<T>, after: Set<T>): { removed: T[], added: T[] } {
		const removed: T[] = [];
		const added: T[] = [];
		before.forEach(element => {
			if (!after.has(element)) {
				removed.push(element);
			}
		});
		after.forEach(element => {
			if (!before.has(element)) {
				added.push(element);
			}
		});
		return { removed, added };
	}

	static ofMaps<K, V>(before: Map<K, V>, after: Map<K, V>): { removed: V[], added: V[] } {
		const removed: V[] = [];
		const added: V[] = [];
		before.forEach((value, index) => {
			if (!after.has(index)) {
				removed.push(value);
			}
		});
		after.forEach((value, index) => {
			if (!before.has(index)) {
				added.push(value);
			}
		});
		return { removed, added };
	}

	static compute(before: DocumentAndEditorState | undefined, after: DocumentAndEditorState): INotebookDocumentsAndEditorsDelta {
		if (!before) {
			const apiEditors = [];
			for (let id in after.textEditors) {
				const editor = after.textEditors.get(id)!;
				apiEditors.push({ id, documentUri: editor.uri!, selections: editor!.getSelectionHandles(), visibleRanges: editor.visibleRanges });
			}

			return {
				addedDocuments: [],
				addedEditors: apiEditors,
				visibleEditors: [...after.visibleEditors].map(editor => editor[0])
			};
		}
		const documentDelta = DocumentAndEditorState.ofSets(before.documents, after.documents);
		const editorDelta = DocumentAndEditorState.ofMaps(before.textEditors, after.textEditors);
		const addedAPIEditors = editorDelta.added.map(add => ({
			id: add.getId(),
			documentUri: add.uri!,
			selections: add.getSelectionHandles(),
			visibleRanges: add.visibleRanges
		}));

		const removedAPIEditors = editorDelta.removed.map(removed => removed.getId());

		// const oldActiveEditor = before.activeEditor !== after.activeEditor ? before.activeEditor : undefined;
		const newActiveEditor = before.activeEditor !== after.activeEditor ? after.activeEditor : undefined;

		const visibleEditorDelta = DocumentAndEditorState.ofMaps(before.visibleEditors, after.visibleEditors);

		return {
			addedDocuments: documentDelta.added.map((e: NotebookTextModel): INotebookModelAddedData => {
				return {
					viewType: e.viewType,
					uri: e.uri,
					metadata: e.metadata,
					versionId: e.versionId,
					cells: e.cells.map(cell => ({
						handle: cell.handle,
						uri: cell.uri,
						source: cell.textBuffer.getLinesContent(),
						eol: cell.textBuffer.getEOL(),
						language: cell.language,
						cellKind: cell.cellKind,
						outputs: cell.outputs,
						metadata: cell.metadata
					})),
					// attachedEditor: editorId ? {
					// 	id: editorId,
					// 	selections: document.textModel.selections
					// } : undefined
				};
			}),
			removedDocuments: documentDelta.removed.map(e => e.uri),
			addedEditors: addedAPIEditors,
			removedEditors: removedAPIEditors,
			newActiveEditor: newActiveEditor,
			visibleEditors: visibleEditorDelta.added.length === 0 && visibleEditorDelta.removed.length === 0
				? undefined
				: [...after.visibleEditors].map(editor => editor[0])
		};
	}

	constructor(
		readonly documents: Set<NotebookTextModel>,
		readonly textEditors: Map<string, IEditor>,
		readonly activeEditor: string | null | undefined,
		readonly visibleEditors: Map<string, IEditor>
	) {
		//
	}
}

@extHostNamedCustomer(MainContext.MainThreadNotebook)
export class MainThreadNotebooks extends Disposable implements MainThreadNotebookShape {
	private readonly _notebookProviders = new Map<string, { controller: IMainNotebookController, disposable: IDisposable }>();
	private readonly _notebookKernelProviders = new Map<number, { extension: NotebookExtensionDescription, emitter: Emitter<URI | undefined>, provider: IDisposable }>();
	private readonly _proxy: ExtHostNotebookShape;
	private _toDisposeOnEditorRemove = new Map<string, IDisposable>();
	private _currentState?: DocumentAndEditorState;
	private _editorEventListenersMapping: Map<string, DisposableStore> = new Map();
	private _documentEventListenersMapping: ResourceMap<DisposableStore> = new ResourceMap();
	private readonly _cellStatusBarEntries: Map<number, IDisposable> = new Map();

	constructor(
		extHostContext: IExtHostContext,
		@INotebookService private _notebookService: INotebookService,
		@IConfigurationService private readonly configurationService: IConfigurationService,
		@IEditorService private readonly editorService: IEditorService,
		@IAccessibilityService private readonly accessibilityService: IAccessibilityService,
		@ILogService private readonly logService: ILogService,
		@INotebookCellStatusBarService private readonly cellStatusBarService: INotebookCellStatusBarService
	) {
		super();
		this._proxy = extHostContext.getProxy(ExtHostContext.ExtHostNotebook);
		this.registerListeners();
	}

	async $tryApplyEdits(viewType: string, resource: UriComponents, modelVersionId: number, edits: ICellEditOperation[]): Promise<boolean> {
		const textModel = this._notebookService.getNotebookTextModel(URI.from(resource));
		if (textModel) {
			this._notebookService.transformEditsOutputs(textModel, edits);
			return textModel.applyEdit(modelVersionId, edits, true);
		}

		return false;
	}

	async removeNotebookTextModel(uri: URI): Promise<void> {
		// TODO@rebornix remove this? obsolete?
		// TODO@rebornix, remove cell should use emitDelta as well to ensure document/editor events are sent together
		this._proxy.$acceptDocumentAndEditorsDelta({ removedDocuments: [uri] });
		this._documentEventListenersMapping.get(uri)?.dispose();
		this._documentEventListenersMapping.delete(uri);
	}

	private _isDeltaEmpty(delta: INotebookDocumentsAndEditorsDelta) {
		if (delta.addedDocuments !== undefined && delta.addedDocuments.length > 0) {
			return false;
		}

		if (delta.removedDocuments !== undefined && delta.removedDocuments.length > 0) {
			return false;
		}

		if (delta.addedEditors !== undefined && delta.addedEditors.length > 0) {
			return false;
		}

		if (delta.removedEditors !== undefined && delta.removedEditors.length > 0) {
			return false;
		}

		if (delta.visibleEditors !== undefined && delta.visibleEditors.length > 0) {
			return false;
		}

		if (delta.newActiveEditor !== undefined) {
			return false;
		}

		return true;
	}

	private _emitDelta(delta: INotebookDocumentsAndEditorsDelta) {
		if (this._isDeltaEmpty(delta)) {
			return;
		}

		return this._proxy.$acceptDocumentAndEditorsDelta(delta);
	}

	registerListeners() {
		this._notebookService.listNotebookEditors().forEach((e) => {
			this._addNotebookEditor(e);
		});

		this._register(this._notebookService.onDidChangeActiveEditor(e => {
			this._updateState();
		}));

		this._register(this._notebookService.onDidChangeVisibleEditors(e => {
			if (this._notebookProviders.size > 0) {
				if (!this._currentState) {
					// no current state means we didn't even create editors in ext host yet.
					return;
				}

				// we can't simply update visibleEditors as we need to check if we should create editors first.
				this._updateState();
			}
		}));

		const notebookEditorAddedHandler = (editor: IEditor) => {
			if (!this._editorEventListenersMapping.has(editor.getId())) {
				const disposableStore = new DisposableStore();
				disposableStore.add(editor.onDidChangeVisibleRanges(() => {
					this._proxy.$acceptEditorPropertiesChanged(editor.getId(), { visibleRanges: { ranges: editor.visibleRanges }, selections: null });
				}));

				disposableStore.add(editor.onDidChangeSelection(() => {
					const selectionHandles = editor.getSelectionHandles();
					this._proxy.$acceptEditorPropertiesChanged(editor.getId(), { visibleRanges: null, selections: { selections: selectionHandles } });
				}));

				this._editorEventListenersMapping.set(editor.getId(), disposableStore);
			}
		};

		this._register(this._notebookService.onNotebookEditorAdd(editor => {
			notebookEditorAddedHandler(editor);
			this._addNotebookEditor(editor);
		}));

		this._register(this._notebookService.onNotebookEditorsRemove(editors => {
			this._removeNotebookEditor(editors);

			editors.forEach(editor => {
				this._editorEventListenersMapping.get(editor.getId())?.dispose();
				this._editorEventListenersMapping.delete(editor.getId());
			});
		}));

		this._notebookService.listNotebookEditors().forEach(editor => {
			notebookEditorAddedHandler(editor);
		});

<<<<<<< HEAD
		const cellToDto = (cell: NotebookCellTextModel): IMainCellDto => {
			return {
				handle: cell.handle,
				uri: cell.uri,
				source: cell.textBuffer.getLinesContent(),
				eol: cell.textBuffer.getEOL(),
				language: cell.language,
				cellKind: cell.cellKind,
				outputs: cell.outputs,
				metadata: cell.metadata
			};
		};

		const notebookDocumentAddedHandler = (doc: URI) => {
			if (!this._editorEventListenersMapping.has(doc.toString())) {
				const disposableStore = new DisposableStore();
				const textModel = this._notebookService.getNotebookTextModel(doc);
				disposableStore.add(textModel!.onDidChangeContent(e => {
					const data =
						e.kind === NotebookCellsChangeType.ModelChange || e.kind === NotebookCellsChangeType.Initialize
							? {
								kind: e.kind,
								versionId: e.versionId,
								changes: e.changes.map(diff => [diff[0], diff[1], diff[2].map(cell => cellToDto(cell as NotebookCellTextModel))] as [number, number, IMainCellDto[]])
							}
							: (
								e.kind === NotebookCellsChangeType.Move
									? {
										kind: e.kind,
										index: e.index,
										length: e.length,
										newIdx: e.newIdx,
										versionId: e.versionId,
										cells: e.cells.map(cell => cellToDto(cell as NotebookCellTextModel))
									}
									: e
							);
					this._proxy.$acceptModelChanged(textModel!.uri, data, textModel!.isDirty);
					this._proxy.$acceptDocumentPropertiesChanged(doc, { metadata: null });
				}));

				this._editorEventListenersMapping.set(textModel!.uri.toString(), disposableStore);
=======
		const notebookDocumentAddedHandler = (textModel: NotebookTextModel) => {
			if (this._documentEventListenersMapping.has(textModel.uri)) {
				return;
>>>>>>> f63ceed2
			}
			const disposableStore = new DisposableStore();
			disposableStore.add(textModel.onDidModelChangeProxy(e => {
				this._proxy.$acceptModelChanged(textModel!.uri, e, textModel!.isDirty);
				this._proxy.$acceptDocumentPropertiesChanged(textModel.uri, { selections: { selections: textModel!.selections }, metadata: null });
			}));
			disposableStore.add(textModel.onDidSelectionChange(e => {
				const selectionsChange = e ? { selections: e } : null;
				this._proxy.$acceptDocumentPropertiesChanged(textModel.uri, { selections: selectionsChange, metadata: null });
			}));

			this._documentEventListenersMapping.set(textModel.uri, disposableStore);
		};

		this._notebookService.listNotebookDocuments().forEach(notebookDocumentAddedHandler);
		this._register(this._notebookService.onDidAddNotebookDocument(document => {
			notebookDocumentAddedHandler(document);
			this._updateState();
		}));

		this._register(this._notebookService.onDidRemoveNotebookDocument(uri => {
			this._documentEventListenersMapping.get(uri)?.dispose();
			this._documentEventListenersMapping.delete(uri);
			this._updateState();
		}));

		this._register(this._notebookService.onDidChangeNotebookActiveKernel(e => {
			this._proxy.$acceptNotebookActiveKernelChange(e);
		}));

		this._register(this._notebookService.onNotebookDocumentSaved(e => {
			this._proxy.$acceptModelSaved(e);
		}));

		const updateOrder = () => {
			let userOrder = this.configurationService.getValue<string[]>(DisplayOrderKey);
			this._proxy.$acceptDisplayOrder({
				defaultOrder: this.accessibilityService.isScreenReaderOptimized() ? ACCESSIBLE_NOTEBOOK_DISPLAY_ORDER : NOTEBOOK_DISPLAY_ORDER,
				userOrder: userOrder
			});
		};

		updateOrder();

		this._register(this.configurationService.onDidChangeConfiguration(e => {
			if (e.affectedKeys.indexOf(DisplayOrderKey) >= 0) {
				updateOrder();
			}
		}));

		this._register(this.accessibilityService.onDidChangeScreenReaderOptimized(() => {
			updateOrder();
		}));

		const activeEditorPane = this.editorService.activeEditorPane as any | undefined;
		const notebookEditor = activeEditorPane?.isNotebookEditor ? activeEditorPane.getControl() : undefined;
		this._updateState(notebookEditor);
	}

	private _addNotebookEditor(e: IEditor) {
		this._toDisposeOnEditorRemove.set(e.getId(), combinedDisposable(
			e.onDidChangeModel(() => this._updateState()),
			e.onDidFocusEditorWidget(() => {
				this._updateState(e);
			}),
		));

		const activeEditorPane = this.editorService.activeEditorPane as any | undefined;
		const notebookEditor = activeEditorPane?.isNotebookEditor ? activeEditorPane.getControl() : undefined;
		this._updateState(notebookEditor);
	}

	private _removeNotebookEditor(editors: IEditor[]) {
		editors.forEach(e => {
			const sub = this._toDisposeOnEditorRemove.get(e.getId());
			if (sub) {
				this._toDisposeOnEditorRemove.delete(e.getId());
				sub.dispose();
			}
		});

		this._updateState();
	}

	private async _updateState(focusedNotebookEditor?: IEditor) {
		let activeEditor: string | null = null;

		const activeEditorPane = this.editorService.activeEditorPane as any | undefined;
		if (activeEditorPane?.isNotebookEditor) {
			const notebookEditor = (activeEditorPane.getControl() as INotebookEditor);
			activeEditor = notebookEditor && notebookEditor.hasModel() ? notebookEditor!.getId() : null;
		}

		const documentEditorsMap = new Map<string, IEditor>();

		const editors = new Map<string, IEditor>();
		this._notebookService.listNotebookEditors().forEach(editor => {
			if (editor.hasModel()) {
				editors.set(editor.getId(), editor);
				documentEditorsMap.set(editor.textModel!.uri.toString(), editor);
			}
		});

		const visibleEditorsMap = new Map<string, IEditor>();
		this.editorService.visibleEditorPanes.forEach(editor => {
			if ((editor as any).isNotebookEditor) {
				const nbEditorWidget = (editor as any).getControl() as INotebookEditor;
				if (nbEditorWidget && editors.has(nbEditorWidget.getId())) {
					visibleEditorsMap.set(nbEditorWidget.getId(), nbEditorWidget);
				}
			}
		});

		const documents = new Set<NotebookTextModel>();
		this._notebookService.listNotebookDocuments().forEach(document => {
			documents.add(document);
		});

		if (!activeEditor && focusedNotebookEditor && focusedNotebookEditor.hasModel()) {
			activeEditor = focusedNotebookEditor.getId();
		}

		// editors always have view model attached, which means there is already a document in exthost.
		const newState = new DocumentAndEditorState(documents, editors, activeEditor, visibleEditorsMap);
		const delta = DocumentAndEditorState.compute(this._currentState, newState);
		// const isEmptyChange = (!delta.addedDocuments || delta.addedDocuments.length === 0)
		// 	&& (!delta.removedDocuments || delta.removedDocuments.length === 0)
		// 	&& (!delta.addedEditors || delta.addedEditors.length === 0)
		// 	&& (!delta.removedEditors || delta.removedEditors.length === 0)
		// 	&& (delta.newActiveEditor === undefined)

		// if (!isEmptyChange) {
		this._currentState = newState;
		await this._emitDelta(delta);
		// }
	}

	async $registerNotebookProvider(extension: NotebookExtensionDescription, viewType: string, supportBackup: boolean, options: { transientOutputs: boolean; transientMetadata: TransientMetadata }): Promise<void> {
		const controller: IMainNotebookController = {
			supportBackup,
			options,
			reloadNotebook: async (mainthreadTextModel: NotebookTextModel) => {
				const data = await this._proxy.$resolveNotebookData(viewType, mainthreadTextModel.uri);
				mainthreadTextModel.updateLanguages(data.languages);
				mainthreadTextModel.metadata = data.metadata;
				mainthreadTextModel.transientOptions = options;

				const edits: ICellEditOperation[] = [
					{ editType: CellEditType.Replace, index: 0, count: mainthreadTextModel.cells.length, cells: data.cells }
				];

				this._notebookService.transformEditsOutputs(mainthreadTextModel, edits);
				await new Promise(resolve => {
					DOM.scheduleAtNextAnimationFrame(() => {
						const ret = mainthreadTextModel!.applyEdit(mainthreadTextModel!.versionId, edits, true);
						resolve(ret);
					});
				});
			},
			createNotebook: async (textModel: NotebookTextModel, backupId?: string) => {
				// open notebook document
				const data = await this._proxy.$resolveNotebookData(textModel.viewType, textModel.uri, backupId);
				textModel.updateLanguages(data.languages);
				textModel.metadata = data.metadata;
				textModel.transientOptions = options;

				if (data.cells.length) {
					textModel.initialize(data!.cells);
				} else {
					const mainCell = textModel.createCellTextModel('', textModel.resolvedLanguages.length ? textModel.resolvedLanguages[0] : '', CellKind.Code, [], undefined);
					textModel.insertTemplateCell(mainCell);
				}

				this._proxy.$acceptDocumentPropertiesChanged(textModel.uri, { metadata: textModel.metadata });
				return;
			},
			resolveNotebookEditor: async (viewType: string, uri: URI, editorId: string) => {
				await this._proxy.$resolveNotebookEditor(viewType, uri, editorId);
			},
			onDidReceiveMessage: (editorId: string, rendererType: string | undefined, message: unknown) => {
				this._proxy.$onDidReceiveMessage(editorId, rendererType, message);
			},
			removeNotebookDocument: async (uri: URI) => {
				return this.removeNotebookTextModel(uri);
			},
			save: async (uri: URI, token: CancellationToken) => {
				return this._proxy.$saveNotebook(viewType, uri, token);
			},
			saveAs: async (uri: URI, target: URI, token: CancellationToken) => {
				return this._proxy.$saveNotebookAs(viewType, uri, target, token);
			},
			backup: async (uri: URI, token: CancellationToken) => {
				return this._proxy.$backup(viewType, uri, token);
			}
		};

		const disposable = this._notebookService.registerNotebookController(viewType, extension, controller);
		this._notebookProviders.set(viewType, { controller, disposable });
		return;
	}

	async $onNotebookChange(_viewType: string, uri: UriComponents): Promise<void> {
		const textModel = this._notebookService.getNotebookTextModel(URI.from(uri));
		textModel?.handleUnknownChange();
	}

	async $unregisterNotebookProvider(viewType: string): Promise<void> {
		const entry = this._notebookProviders.get(viewType);
		if (entry) {
			entry.disposable.dispose();
			this._notebookProviders.delete(viewType);
		}
	}

	async $registerNotebookKernelProvider(extension: NotebookExtensionDescription, handle: number, documentFilter: INotebookDocumentFilter): Promise<void> {
		const emitter = new Emitter<URI | undefined>();
		const that = this;
		const provider = this._notebookService.registerNotebookKernelProvider({
			providerExtensionId: extension.id.value,
			providerDescription: extension.description,
			onDidChangeKernels: emitter.event,
			selector: documentFilter,
			provideKernels: async (uri: URI, token: CancellationToken) => {
				const kernels = await that._proxy.$provideNotebookKernels(handle, uri, token);
				return kernels.map(kernel => {
					return {
						...kernel,
						providerHandle: handle
					};
				});
			},
			resolveKernel: (editorId: string, uri: URI, kernelId: string, token: CancellationToken) => {
				return that._proxy.$resolveNotebookKernel(handle, editorId, uri, kernelId, token);
			},
			executeNotebook: (uri: URI, kernelId: string, cellHandle: number | undefined) => {
				this.logService.debug('MainthreadNotebooks.registerNotebookKernelProvider#executeNotebook', uri.path, kernelId, cellHandle);
				return that._proxy.$executeNotebookKernelFromProvider(handle, uri, kernelId, cellHandle);
			},
			cancelNotebook: (uri: URI, kernelId: string, cellHandle: number | undefined) => {
				this.logService.debug('MainthreadNotebooks.registerNotebookKernelProvider#cancelNotebook', uri.path, kernelId, cellHandle);
				return that._proxy.$cancelNotebookKernelFromProvider(handle, uri, kernelId, cellHandle);
			},
		});
		this._notebookKernelProviders.set(handle, {
			extension,
			emitter,
			provider
		});

		return;
	}

	async $unregisterNotebookKernelProvider(handle: number): Promise<void> {
		const entry = this._notebookKernelProviders.get(handle);

		if (entry) {
			entry.emitter.dispose();
			entry.provider.dispose();
			this._notebookKernelProviders.delete(handle);
		}
	}

	$onNotebookKernelChange(handle: number, uriComponents: UriComponents): void {
		const entry = this._notebookKernelProviders.get(handle);

		entry?.emitter.fire(uriComponents ? URI.revive(uriComponents) : undefined);
	}

	async $updateNotebookLanguages(viewType: string, resource: UriComponents, languages: string[]): Promise<void> {
		this.logService.debug('MainThreadNotebooks#updateNotebookLanguages', resource.path, languages);
		const textModel = this._notebookService.getNotebookTextModel(URI.from(resource));
		textModel?.updateLanguages(languages);
	}

	async $updateNotebookMetadata(viewType: string, resource: UriComponents, metadata: NotebookDocumentMetadata): Promise<void> {
		this.logService.debug('MainThreadNotebooks#updateNotebookMetadata', resource.path, metadata);
		const textModel = this._notebookService.getNotebookTextModel(URI.from(resource));
		textModel?.updateNotebookMetadata(metadata);
	}

	async $updateNotebookCellMetadata(viewType: string, resource: UriComponents, handle: number, metadata: NotebookCellMetadata): Promise<void> {
		this.logService.debug('MainThreadNotebooks#updateNotebookCellMetadata', resource.path, handle, metadata);
		const textModel = this._notebookService.getNotebookTextModel(URI.from(resource));
		if (!textModel) {
			return;
		}

		const index = textModel.cells.findIndex(cell => cell.handle === handle);
		if (index < 0) {
			return;
		}

		textModel.applyEdit(textModel.versionId, [{ editType: CellEditType.Metadata, index, metadata }], true);
	}

	async $spliceNotebookCellOutputs(viewType: string, resource: UriComponents, cellHandle: number, splices: NotebookCellOutputsSplice[]): Promise<void> {
		this.logService.debug('MainThreadNotebooks#spliceNotebookCellOutputs', resource.path, cellHandle);
		const textModel = this._notebookService.getNotebookTextModel(URI.from(resource));

		if (textModel) {
			this._notebookService.transformSpliceOutputs(textModel, splices);
			textModel._spliceNotebookCellOutputs(cellHandle, splices);
		}
	}

	async $postMessage(editorId: string, forRendererId: string | undefined, value: any): Promise<boolean> {
		const editor = this._notebookService.getNotebookEditor(editorId) as INotebookEditor | undefined;
		if (editor?.isNotebookEditor) {
			editor.postMessage(forRendererId, value);
			return true;
		}

		return false;
	}

	$onDidEdit(resource: UriComponents, viewType: string, editId: number, label: string | undefined): void {
		const textModel = this._notebookService.getNotebookTextModel(URI.from(resource));

		if (textModel) {
			textModel.handleEdit(label, () => {
				return this._proxy.$undoNotebook(textModel.viewType, textModel.uri, editId, textModel.isDirty);
			}, () => {
				return this._proxy.$redoNotebook(textModel.viewType, textModel.uri, editId, textModel.isDirty);
			});
		}
	}

	$onContentChange(resource: UriComponents, viewType: string): void {
		const textModel = this._notebookService.getNotebookTextModel(URI.from(resource));
		textModel?.handleUnknownChange();
	}

	async $tryRevealRange(id: string, range: ICellRange, revealType: NotebookEditorRevealType) {
		const editor = this._notebookService.listNotebookEditors().find(editor => editor.getId() === id);
		if (editor && editor.isNotebookEditor) {
			const notebookEditor = editor as INotebookEditor;
			const viewModel = notebookEditor.viewModel;
			const cell = viewModel?.viewCells[range.start];
			if (!cell) {
				return;
			}

			switch (revealType) {
				case NotebookEditorRevealType.Default:
					notebookEditor.revealInView(cell);
					break;
				case NotebookEditorRevealType.InCenter:
					notebookEditor.revealInCenter(cell);
					break;
				case NotebookEditorRevealType.InCenterIfOutsideViewport:
					notebookEditor.revealInCenterIfOutsideViewport(cell);
					break;
				default:
					break;
			}
		}
	}

	async $setStatusBarEntry(id: number, rawStatusBarEntry: INotebookCellStatusBarEntryDto): Promise<void> {
		const statusBarEntry = {
			...rawStatusBarEntry,
			...{ cellResource: URI.revive(rawStatusBarEntry.cellResource) }
		};

		const existingEntry = this._cellStatusBarEntries.get(id);
		if (existingEntry) {
			existingEntry.dispose();
		}

		if (statusBarEntry.visible) {
			this._cellStatusBarEntries.set(
				id,
				this.cellStatusBarService.addEntry(statusBarEntry));
		}
	}
}<|MERGE_RESOLUTION|>--- conflicted
+++ resolved
@@ -262,7 +262,6 @@
 			notebookEditorAddedHandler(editor);
 		});
 
-<<<<<<< HEAD
 		const cellToDto = (cell: NotebookCellTextModel): IMainCellDto => {
 			return {
 				handle: cell.handle,
@@ -276,10 +275,10 @@
 			};
 		};
 
-		const notebookDocumentAddedHandler = (doc: URI) => {
-			if (!this._editorEventListenersMapping.has(doc.toString())) {
+
+		const notebookDocumentAddedHandler = (textModel: NotebookTextModel) => {
+			if (!this._editorEventListenersMapping.has(textModel.uri.toString())) {
 				const disposableStore = new DisposableStore();
-				const textModel = this._notebookService.getNotebookTextModel(doc);
 				disposableStore.add(textModel!.onDidChangeContent(e => {
 					const data =
 						e.kind === NotebookCellsChangeType.ModelChange || e.kind === NotebookCellsChangeType.Initialize
@@ -300,28 +299,12 @@
 									}
 									: e
 							);
-					this._proxy.$acceptModelChanged(textModel!.uri, data, textModel!.isDirty);
-					this._proxy.$acceptDocumentPropertiesChanged(doc, { metadata: null });
+					this._proxy.$acceptModelChanged(textModel.uri, data, textModel.isDirty);
+					this._proxy.$acceptDocumentPropertiesChanged(textModel.uri, { metadata: null });
 				}));
 
 				this._editorEventListenersMapping.set(textModel!.uri.toString(), disposableStore);
-=======
-		const notebookDocumentAddedHandler = (textModel: NotebookTextModel) => {
-			if (this._documentEventListenersMapping.has(textModel.uri)) {
-				return;
->>>>>>> f63ceed2
-			}
-			const disposableStore = new DisposableStore();
-			disposableStore.add(textModel.onDidModelChangeProxy(e => {
-				this._proxy.$acceptModelChanged(textModel!.uri, e, textModel!.isDirty);
-				this._proxy.$acceptDocumentPropertiesChanged(textModel.uri, { selections: { selections: textModel!.selections }, metadata: null });
-			}));
-			disposableStore.add(textModel.onDidSelectionChange(e => {
-				const selectionsChange = e ? { selections: e } : null;
-				this._proxy.$acceptDocumentPropertiesChanged(textModel.uri, { selections: selectionsChange, metadata: null });
-			}));
-
-			this._documentEventListenersMapping.set(textModel.uri, disposableStore);
+			}
 		};
 
 		this._notebookService.listNotebookDocuments().forEach(notebookDocumentAddedHandler);
