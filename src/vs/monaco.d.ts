--- conflicted
+++ resolved
@@ -2428,115 +2428,7 @@
 	export type EditorAutoSurroundStrategy = 'languageDefined' | 'quotes' | 'brackets' | 'never';
 
 	/**
-<<<<<<< HEAD
-	 * Configuration options for editor minimap
-	 */
-	export interface IEditorMinimapOptions {
-		/**
-		 * Enable the rendering of the minimap.
-		 * Defaults to true.
-		 */
-		enabled?: boolean;
-		/**
-		 * Control the side of the minimap in editor.
-		 * Defaults to 'right'.
-		 */
-		side?: 'right' | 'left';
-		/**
-		 * Control the rendering of the minimap slider.
-		 * Defaults to 'mouseover'.
-		 */
-		showSlider?: 'always' | 'mouseover';
-		/**
-		 * Render the actual text on a line (as opposed to color blocks).
-		 * Defaults to true.
-		 */
-		renderCharacters?: boolean;
-		/**
-		 * Limit the width of the minimap to render at most a certain number of columns.
-		 * Defaults to 120.
-		 */
-		maxColumn?: number;
-		/**
-		 * Set the transparency of the minimap's background.
-		 * Defaults to 255.
-		 */
-		backgroundAlpha?: number;
-		/**
-		 * Set the transparency of the minimap's text.
-		 * Defaults to 255.
-		 */
-		textAlpha?: number;
-	}
-
-	/**
-	 * Configuration options for editor minimap
-	 */
-	export interface IEditorLightbulbOptions {
-		/**
-		 * Enable the lightbulb code action.
-		 * Defaults to true.
-		 */
-		enabled?: boolean;
-	}
-
-	/**
-	 * Configuration options for editor hover
-	 */
-	export interface IEditorHoverOptions {
-		/**
-		 * Enable the hover.
-		 * Defaults to true.
-		 */
-		enabled?: boolean;
-		/**
-		 * Delay for showing the hover.
-		 * Defaults to 300.
-		 */
-		delay?: number;
-		/**
-		 * Is the hover sticky such that it can be clicked and its contents selected?
-		 * Defaults to true.
-		 */
-		sticky?: boolean;
-	}
-
-	/**
-	 * Configuration options for parameter hints
-	 */
-	export interface IEditorParameterHintOptions {
-		/**
-		 * Enable parameter hints.
-		 * Defaults to true.
-		 */
-		enabled?: boolean;
-		/**
-		 * Enable cycling of parameter hints.
-		 * Defaults to false.
-		 */
-		cycle?: boolean;
-	}
-
-	export interface ISuggestOptions {
-		/**
-		 * Enable graceful matching. Defaults to true.
-		 */
-		filterGraceful?: boolean;
-		/**
-		 * Prevent quick suggestions when a snippet is active. Defaults to true.
-		 */
-		snippetsPreventQuickSuggestions?: boolean;
-		/**
-		 * Favours words that appear close to the cursor.
-		 */
-		localityBonus?: boolean;
-	}
-
-	/**
-	 * Configuration map for codeActionsOnSave
-=======
 	 * Configuration options for typing over closing quotes or brackets
->>>>>>> bc9a46a3
 	 */
 	export type EditorAutoClosingOvertypeStrategy = 'always' | 'auto' | 'never';
 
@@ -3118,42 +3010,6 @@
 		UnderlineThin = 6
 	}
 
-<<<<<<< HEAD
-	export interface InternalEditorScrollbarOptions {
-		readonly arrowSize: number;
-		readonly vertical: ScrollbarVisibility;
-		readonly horizontal: ScrollbarVisibility;
-		readonly useShadows: boolean;
-		readonly verticalHasArrows: boolean;
-		readonly horizontalHasArrows: boolean;
-		readonly handleMouseWheel: boolean;
-		readonly horizontalScrollbarSize: number;
-		readonly horizontalSliderSize: number;
-		readonly verticalScrollbarSize: number;
-		readonly verticalSliderSize: number;
-		readonly mouseWheelScrollSensitivity: number;
-	}
-
-	export interface InternalEditorMinimapOptions {
-		readonly enabled: boolean;
-		readonly side: 'right' | 'left';
-		readonly showSlider: 'always' | 'mouseover';
-		readonly renderCharacters: boolean;
-		readonly maxColumn: number;
-		readonly backgroundAlpha: number;
-		readonly textAlpha: number;
-	}
-
-	export interface InternalEditorFindOptions {
-		readonly seedSearchStringFromSelection: boolean;
-		readonly autoFindInSelection: boolean;
-	}
-
-	export interface InternalEditorHoverOptions {
-		readonly enabled: boolean;
-		readonly delay: number;
-		readonly sticky: boolean;
-=======
 	/**
 	 * Configuration options for editor find widget
 	 */
@@ -3167,7 +3023,6 @@
 		 */
 		autoFindInSelection?: boolean;
 		addExtraSpaceOnTop?: boolean;
->>>>>>> bc9a46a3
 	}
 
 	export type EditorFindOptions = Readonly<Required<IEditorFindOptions>>;
@@ -3369,6 +3224,16 @@
 		 * Defaults to 120.
 		 */
 		maxColumn?: number;
+		/**
+		 * Set the transparency of the minimap's background.
+		 * Defaults to 255.
+		 */
+		backgroundAlpha?: number;
+		/**
+		 * Set the transparency of the minimap's text.
+		 * Defaults to 255.
+		 */
+		textAlpha?: number;
 	}
 
 	export type EditorMinimapOptions = Readonly<Required<IEditorMinimapOptions>>;
