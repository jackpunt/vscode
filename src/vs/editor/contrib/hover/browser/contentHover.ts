/*---------------------------------------------------------------------------------------------
 *  Copyright (c) Microsoft Corporation. All rights reserved.
 *  Licensed under the MIT License. See License.txt in the project root for license information.
 *--------------------------------------------------------------------------------------------*/

import * as dom from 'vs/base/browser/dom';
import { HoverAction, HoverWidget } from 'vs/base/browser/ui/hover/hoverWidget';
import { coalesce } from 'vs/base/common/arrays';
import { CancellationToken } from 'vs/base/common/cancellation';
import { KeyCode } from 'vs/base/common/keyCodes';
import { Disposable, DisposableStore, toDisposable } from 'vs/base/common/lifecycle';
import { ContentWidgetPositionPreference, IActiveCodeEditor, ICodeEditor, IContentWidget, IContentWidgetPosition, IEditorMouseEvent, MouseTargetType } from 'vs/editor/browser/editorBrowser';
import { ConfigurationChangedEvent, EditorOption } from 'vs/editor/common/config/editorOptions';
import { Position } from 'vs/editor/common/core/position';
import { Range } from 'vs/editor/common/core/range';
import { IModelDecoration, PositionAffinity } from 'vs/editor/common/model';
import { ModelDecorationOptions } from 'vs/editor/common/model/textModel';
import { TokenizationRegistry } from 'vs/editor/common/languages';
import { HoverOperation, HoverStartMode, IHoverComputer } from 'vs/editor/contrib/hover/browser/hoverOperation';
import { HoverAnchor, HoverAnchorType, HoverParticipantRegistry, HoverRangeAnchor, IEditorHoverColorPickerWidget, IEditorHoverAction, IEditorHoverParticipant, IEditorHoverRenderContext, IEditorHoverStatusBar, IHoverPart } from 'vs/editor/contrib/hover/browser/hoverTypes';
import { IContextKeyService } from 'vs/platform/contextkey/common/contextkey';
import { IInstantiationService } from 'vs/platform/instantiation/common/instantiation';
import { IKeybindingService } from 'vs/platform/keybinding/common/keybinding';
import { Context as SuggestContext } from 'vs/editor/contrib/suggest/browser/suggest';
import { AsyncIterableObject } from 'vs/base/common/async';
import { EditorContextKeys } from 'vs/editor/common/editorContextKeys';

const $ = dom.$;

export class ContentHoverController extends Disposable {

	private readonly _participants: IEditorHoverParticipant[];
	private readonly _widget = this._register(this._instantiationService.createInstance(ContentHoverWidget, this._editor));
	private readonly _computer: ContentHoverComputer;
	private readonly _hoverOperation: HoverOperation<IHoverPart>;

	private _currentResult: HoverResult | null = null;

	constructor(
		private readonly _editor: ICodeEditor,
		@IInstantiationService private readonly _instantiationService: IInstantiationService,
		@IKeybindingService private readonly _keybindingService: IKeybindingService,
	) {
		super();

		// Instantiate participants and sort them by `hoverOrdinal` which is relevant for rendering order.
		this._participants = [];
		for (const participant of HoverParticipantRegistry.getAll()) {
			this._participants.push(this._instantiationService.createInstance(participant, this._editor));
		}
		this._participants.sort((p1, p2) => p1.hoverOrdinal - p2.hoverOrdinal);

		this._computer = new ContentHoverComputer(this._editor, this._participants);
		this._hoverOperation = this._register(new HoverOperation(this._editor, this._computer));

		this._register(this._hoverOperation.onResult((result) => {
			if (!this._computer.anchor) {
				// invalid state, ignore result
				return;
			}
			const messages = (result.hasLoadingMessage ? this._addLoadingMessage(result.value) : result.value);
			this._withResult(new HoverResult(this._computer.anchor, messages, result.isComplete));
		}));
		this._register(dom.addStandardDisposableListener(this._widget.getDomNode(), 'keydown', (e) => {
			if (e.equals(KeyCode.Escape)) {
				this.hide();
			}
		}));
		this._register(TokenizationRegistry.onDidChange(() => {
			if (this._widget.position && this._currentResult) {
				this._widget.clear();
				this._setCurrentResult(this._currentResult); // render again
			}
		}));
	}

	/**
	 * Returns true if the hover shows now or will show.
	 */
	public maybeShowAt(mouseEvent: IEditorMouseEvent): boolean {
		const anchorCandidates: HoverAnchor[] = [];

		for (const participant of this._participants) {
			if (participant.suggestHoverAnchor) {
				const anchor = participant.suggestHoverAnchor(mouseEvent);
				if (anchor) {
					anchorCandidates.push(anchor);
				}
			}
		}

		const target = mouseEvent.target;

		if (target.type === MouseTargetType.CONTENT_TEXT) {
			anchorCandidates.push(new HoverRangeAnchor(0, target.range, mouseEvent.event.posx, mouseEvent.event.posy));
		}

		if (target.type === MouseTargetType.CONTENT_EMPTY) {
			const epsilon = this._editor.getOption(EditorOption.fontInfo).typicalHalfwidthCharacterWidth / 2;
			if (!target.detail.isAfterLines && typeof target.detail.horizontalDistanceToText === 'number' && target.detail.horizontalDistanceToText < epsilon) {
				// Let hover kick in even when the mouse is technically in the empty area after a line, given the distance is small enough
				anchorCandidates.push(new HoverRangeAnchor(0, target.range, mouseEvent.event.posx, mouseEvent.event.posy));
			}
		}

		if (anchorCandidates.length === 0) {
			return this._startShowingOrUpdateHover(null, HoverStartMode.Delayed, false, mouseEvent);
		}

		anchorCandidates.sort((a, b) => b.priority - a.priority);
		return this._startShowingOrUpdateHover(anchorCandidates[0], HoverStartMode.Delayed, false, mouseEvent);
	}

	public startShowingAtRange(range: Range, mode: HoverStartMode, focus: boolean): void {
		this._startShowingOrUpdateHover(new HoverRangeAnchor(0, range, undefined, undefined), mode, focus, null);
	}

	/**
	 * Returns true if the hover shows now or will show.
	 */
	private _startShowingOrUpdateHover(anchor: HoverAnchor | null, mode: HoverStartMode, focus: boolean, mouseEvent: IEditorMouseEvent | null): boolean {
		if (!this._widget.position || !this._currentResult) {
			// The hover is not visible
			if (anchor) {
				this._startHoverOperationIfNecessary(anchor, mode, focus, false);
				return true;
			}
			return false;
		}

		// The hover is currently visible

		const isGettingCloser = (mouseEvent && this._widget.isMouseGettingCloser(mouseEvent.event.posx, mouseEvent.event.posy));
		if (isGettingCloser) {
			// The mouse is getting closer to the hover, so we will keep the hover untouched
			// But we will kick off a hover update at the new anchor, insisting on keeping the hover visible.
			if (anchor) {
				this._startHoverOperationIfNecessary(anchor, mode, focus, true);
			}
			return true;
		}

		if (!anchor) {
			this._setCurrentResult(null);
			return false;
		}

		if (anchor && this._currentResult.anchor.equals(anchor)) {
			// The widget is currently showing results for the exact same anchor, so no update is needed
			return true;
		}

		if (!anchor.canAdoptVisibleHover(this._currentResult.anchor, this._widget.position)) {
			// The new anchor is not compatible with the previous anchor
			this._setCurrentResult(null);
			this._startHoverOperationIfNecessary(anchor, mode, focus, false);
			return true;
		}

		// We aren't getting any closer to the hover, so we will filter existing results
		// and keep those which also apply to the new anchor.
		this._setCurrentResult(this._currentResult.filter(anchor));
		this._startHoverOperationIfNecessary(anchor, mode, focus, false);
		return true;
	}

	private _startHoverOperationIfNecessary(anchor: HoverAnchor, mode: HoverStartMode, focus: boolean, insistOnKeepingHoverVisible: boolean): void {
		if (this._computer.anchor && this._computer.anchor.equals(anchor)) {
			// We have to start a hover operation at the exact same anchor as before, so no work is needed
			return;
		}

		this._hoverOperation.cancel();
		this._computer.anchor = anchor;
		this._computer.shouldFocus = focus;
		this._computer.insistOnKeepingHoverVisible = insistOnKeepingHoverVisible;
		this._hoverOperation.start(mode);
	}

	private _setCurrentResult(hoverResult: HoverResult | null): void {
		if (this._currentResult === hoverResult) {
			// avoid updating the DOM to avoid resetting the user selection
			return;
		}
		if (hoverResult && hoverResult.messages.length === 0) {
			hoverResult = null;
		}
		this._currentResult = hoverResult;
		if (this._currentResult) {
			this._renderMessages(this._currentResult.anchor, this._currentResult.messages);
		} else {
			this._widget.hide();
		}
	}

	public hide(): void {
		this._computer.anchor = null;
		this._hoverOperation.cancel();
		this._setCurrentResult(null);
	}

	public isColorPickerVisible(): boolean {
		return this._widget.isColorPickerVisible;
	}

	public containsNode(node: Node): boolean {
		return this._widget.getDomNode().contains(node);
	}

	private _addLoadingMessage(result: IHoverPart[]): IHoverPart[] {
		if (this._computer.anchor) {
			for (const participant of this._participants) {
				if (participant.createLoadingMessage) {
					const loadingMessage = participant.createLoadingMessage(this._computer.anchor);
					if (loadingMessage) {
						return result.slice(0).concat([loadingMessage]);
					}
				}
			}
		}
		return result;
	}

	private _withResult(hoverResult: HoverResult): void {
		if (this._widget.position && this._currentResult && this._currentResult.isComplete) {
			// The hover is visible with a previous complete result.

			if (!hoverResult.isComplete) {
				// Instead of rendering the new partial result, we wait for the result to be complete.
				return;
			}

			if (this._computer.insistOnKeepingHoverVisible && hoverResult.messages.length === 0) {
				// The hover would now hide normally, so we'll keep the previous messages
				return;
			}
		}

		this._setCurrentResult(hoverResult);
	}

	private _renderMessages(anchor: HoverAnchor, messages: IHoverPart[]): void {
		const { showAtPosition, showAtRange, highlightRange } = ContentHoverController.computeHoverRanges(anchor.range, messages);

		const disposables = new DisposableStore();
		const statusBar = disposables.add(new EditorHoverStatusBar(this._keybindingService));
		const fragment = document.createDocumentFragment();

		let colorPicker: IEditorHoverColorPickerWidget | null = null;
		const context: IEditorHoverRenderContext = {
			fragment,
			statusBar,
			setColorPicker: (widget) => colorPicker = widget,
			onContentsChanged: () => this._widget.onContentsChanged(),
			hide: () => this.hide()
		};

		for (const participant of this._participants) {
			const hoverParts = messages.filter(msg => msg.owner === participant);
			if (hoverParts.length > 0) {
				disposables.add(participant.renderHoverParts(context, hoverParts));
			}
		}

		const isBeforeContent = messages.some(m => m.isBeforeContent);

		if (statusBar.hasContent) {
			fragment.appendChild(statusBar.hoverElement);
		}

		if (fragment.hasChildNodes()) {
			if (highlightRange) {
				const highlightDecoration = this._editor.createDecorationsCollection();
				highlightDecoration.set([{
					range: highlightRange,
					options: ContentHoverController._DECORATION_OPTIONS
				}]);
				disposables.add(toDisposable(() => {
					highlightDecoration.clear();
				}));
			}

			this._widget.showAt(fragment, new ContentHoverVisibleData(
				colorPicker,
				showAtPosition,
				showAtRange,
				this._editor.getOption(EditorOption.hover).above,
				this._computer.shouldFocus,
<<<<<<< HEAD
				isBeforeContent,
=======
				anchor.initialMousePosX,
				anchor.initialMousePosY,
>>>>>>> 9b4be06d
				disposables
			));
		} else {
			disposables.dispose();
		}
	}

	private static readonly _DECORATION_OPTIONS = ModelDecorationOptions.register({
		description: 'content-hover-highlight',
		className: 'hoverHighlight'
	});

	public static computeHoverRanges(anchorRange: Range, messages: IHoverPart[]) {
		// The anchor range is always on a single line
		const anchorLineNumber = anchorRange.startLineNumber;
		let renderStartColumn = anchorRange.startColumn;
		let renderEndColumn = anchorRange.endColumn;
		let highlightRange: Range = messages[0].range;
		let forceShowAtRange: Range | null = null;

		for (const msg of messages) {
			highlightRange = Range.plusRange(highlightRange, msg.range);
			if (msg.range.startLineNumber === anchorLineNumber && msg.range.endLineNumber === anchorLineNumber) {
				// this message has a range that is completely sitting on the line of the anchor
				renderStartColumn = Math.min(renderStartColumn, msg.range.startColumn);
				renderEndColumn = Math.max(renderEndColumn, msg.range.endColumn);
			}
			if (msg.forceShowAtRange) {
				forceShowAtRange = msg.range;
			}
		}

		return {
			showAtPosition: forceShowAtRange ? forceShowAtRange.getStartPosition() : new Position(anchorRange.startLineNumber, renderStartColumn),
			showAtRange: forceShowAtRange ? forceShowAtRange : new Range(anchorLineNumber, renderStartColumn, anchorLineNumber, renderEndColumn),
			highlightRange
		};
	}
}

class HoverResult {

	constructor(
		public readonly anchor: HoverAnchor,
		public readonly messages: IHoverPart[],
		public readonly isComplete: boolean
	) { }

	public filter(anchor: HoverAnchor): HoverResult {
		const filteredMessages = this.messages.filter((m) => m.isValidForHoverAnchor(anchor));
		if (filteredMessages.length === this.messages.length) {
			return this;
		}
		return new FilteredHoverResult(this, this.anchor, filteredMessages, this.isComplete);
	}
}

class FilteredHoverResult extends HoverResult {

	constructor(
		private readonly original: HoverResult,
		anchor: HoverAnchor,
		messages: IHoverPart[],
		isComplete: boolean
	) {
		super(anchor, messages, isComplete);
	}

	public override filter(anchor: HoverAnchor): HoverResult {
		return this.original.filter(anchor);
	}
}

class ContentHoverVisibleData {

	public closestMouseDistance: number | undefined = undefined;

	constructor(
		public readonly colorPicker: IEditorHoverColorPickerWidget | null,
		public readonly showAtPosition: Position,
		public readonly showAtRange: Range,
		public readonly preferAbove: boolean,
		public readonly stoleFocus: boolean,
<<<<<<< HEAD
		public readonly isBeforeContent: boolean,
=======
		public initialMousePosX: number | undefined,
		public initialMousePosY: number | undefined,
>>>>>>> 9b4be06d
		public readonly disposables: DisposableStore
	) { }
}

export class ContentHoverWidget extends Disposable implements IContentWidget {

	static readonly ID = 'editor.contrib.contentHoverWidget';

	public readonly allowEditorOverflow = true;

	private readonly _hoverVisibleKey = EditorContextKeys.hoverVisible.bindTo(this._contextKeyService);
	private readonly _hover: HoverWidget = this._register(new HoverWidget());

	private _visibleData: ContentHoverVisibleData | null = null;

	/**
	 * Returns `null` if the hover is not visible.
	 */
	public get position(): Position | null {
		return this._visibleData?.showAtPosition ?? null;
	}

	public get isColorPickerVisible(): boolean {
		return Boolean(this._visibleData?.colorPicker);
	}

	constructor(
		private readonly _editor: ICodeEditor,
		@IContextKeyService private readonly _contextKeyService: IContextKeyService,
	) {
		super();

		this._register(this._editor.onDidLayoutChange(() => this._layout()));
		this._register(this._editor.onDidChangeConfiguration((e: ConfigurationChangedEvent) => {
			if (e.hasChanged(EditorOption.fontInfo)) {
				this._updateFont();
			}
		}));

		this._setVisibleData(null);
		this._layout();
		this._editor.addContentWidget(this);
	}

	public override dispose(): void {
		this._editor.removeContentWidget(this);
		if (this._visibleData) {
			this._visibleData.disposables.dispose();
		}
		super.dispose();
	}

	public getId(): string {
		return ContentHoverWidget.ID;
	}

	public getDomNode(): HTMLElement {
		return this._hover.containerDomNode;
	}

	public getPosition(): IContentWidgetPosition | null {
		if (!this._visibleData) {
			return null;
		}
		let preferAbove = this._visibleData.preferAbove;
		if (!preferAbove && this._contextKeyService.getContextKeyValue<boolean>(SuggestContext.Visible.key)) {
			// Prefer rendering above if the suggest widget is visible
			preferAbove = true;
		}

		// :before content can align left of the text content
		const affinity = this._visibleData.isBeforeContent ? PositionAffinity.LeftOfInjectedText : undefined;

		return {
			position: this._visibleData.showAtPosition,
			range: this._visibleData.showAtRange,
			preference: (
				preferAbove
					? [ContentWidgetPositionPreference.ABOVE, ContentWidgetPositionPreference.BELOW]
					: [ContentWidgetPositionPreference.BELOW, ContentWidgetPositionPreference.ABOVE]
			),
			positionAffinity: affinity
		};
	}

	public isMouseGettingCloser(posx: number, posy: number): boolean {
		if (!this._visibleData) {
			return false;
		}
		if (typeof this._visibleData.initialMousePosX === 'undefined' || typeof this._visibleData.initialMousePosY === 'undefined') {
			this._visibleData.initialMousePosX = posx;
			this._visibleData.initialMousePosY = posy;
			return false;
		}

		const widgetRect = dom.getDomNodePagePosition(this.getDomNode());
		if (typeof this._visibleData.closestMouseDistance === 'undefined') {
			this._visibleData.closestMouseDistance = computeDistanceFromPointToRectangle(this._visibleData.initialMousePosX, this._visibleData.initialMousePosY, widgetRect.left, widgetRect.top, widgetRect.width, widgetRect.height);
		}
		const distance = computeDistanceFromPointToRectangle(posx, posy, widgetRect.left, widgetRect.top, widgetRect.width, widgetRect.height);
		if (distance > this._visibleData.closestMouseDistance + 4 /* tolerance of 4 pixels */) {
			// The mouse is getting farther away
			return false;
		}
		this._visibleData.closestMouseDistance = Math.min(this._visibleData.closestMouseDistance, distance);
		return true;
	}

	private _setVisibleData(visibleData: ContentHoverVisibleData | null): void {
		if (this._visibleData) {
			this._visibleData.disposables.dispose();
		}
		this._visibleData = visibleData;
		this._hoverVisibleKey.set(!!this._visibleData);
		this._hover.containerDomNode.classList.toggle('hidden', !this._visibleData);
	}

	private _layout(): void {
		const height = Math.max(this._editor.getLayoutInfo().height / 4, 250);
		const { fontSize, lineHeight } = this._editor.getOption(EditorOption.fontInfo);

		this._hover.contentsDomNode.style.fontSize = `${fontSize}px`;
		this._hover.contentsDomNode.style.lineHeight = `${lineHeight / fontSize}`;
		this._hover.contentsDomNode.style.maxHeight = `${height}px`;
		this._hover.contentsDomNode.style.maxWidth = `${Math.max(this._editor.getLayoutInfo().width * 0.66, 500)}px`;
	}

	private _updateFont(): void {
		const codeClasses: HTMLElement[] = Array.prototype.slice.call(this._hover.contentsDomNode.getElementsByClassName('code'));
		codeClasses.forEach(node => this._editor.applyFontInfo(node));
	}

	public showAt(node: DocumentFragment, visibleData: ContentHoverVisibleData): void {
		this._setVisibleData(visibleData);

		this._hover.contentsDomNode.textContent = '';
		this._hover.contentsDomNode.appendChild(node);
		this._hover.contentsDomNode.style.paddingBottom = '';
		this._updateFont();

		this.onContentsChanged();

		// Simply force a synchronous render on the editor
		// such that the widget does not really render with left = '0px'
		this._editor.render();

		// See https://github.com/microsoft/vscode/issues/140339
		// TODO: Doing a second layout of the hover after force rendering the editor
		this.onContentsChanged();

		if (visibleData.stoleFocus) {
			this._hover.containerDomNode.focus();
		}
		visibleData.colorPicker?.layout();
	}

	public hide(): void {
		if (this._visibleData) {
			const stoleFocus = this._visibleData.stoleFocus;
			this._setVisibleData(null);
			this._editor.layoutContentWidget(this);
			if (stoleFocus) {
				this._editor.focus();
			}
		}
	}

	public onContentsChanged(): void {
		this._editor.layoutContentWidget(this);
		this._hover.onContentsChanged();

		const scrollDimensions = this._hover.scrollbar.getScrollDimensions();
		const hasHorizontalScrollbar = (scrollDimensions.scrollWidth > scrollDimensions.width);
		if (hasHorizontalScrollbar) {
			// There is just a horizontal scrollbar
			const extraBottomPadding = `${this._hover.scrollbar.options.horizontalScrollbarSize}px`;
			if (this._hover.contentsDomNode.style.paddingBottom !== extraBottomPadding) {
				this._hover.contentsDomNode.style.paddingBottom = extraBottomPadding;
				this._editor.layoutContentWidget(this);
				this._hover.onContentsChanged();
			}
		}
	}

	public clear(): void {
		this._hover.contentsDomNode.textContent = '';
	}
}

class EditorHoverStatusBar extends Disposable implements IEditorHoverStatusBar {

	public readonly hoverElement: HTMLElement;
	private readonly actionsElement: HTMLElement;
	private _hasContent: boolean = false;

	public get hasContent() {
		return this._hasContent;
	}

	constructor(
		@IKeybindingService private readonly _keybindingService: IKeybindingService,
	) {
		super();
		this.hoverElement = $('div.hover-row.status-bar');
		this.actionsElement = dom.append(this.hoverElement, $('div.actions'));
	}

	public addAction(actionOptions: { label: string; iconClass?: string; run: (target: HTMLElement) => void; commandId: string }): IEditorHoverAction {
		const keybinding = this._keybindingService.lookupKeybinding(actionOptions.commandId);
		const keybindingLabel = keybinding ? keybinding.getLabel() : null;
		this._hasContent = true;
		return this._register(HoverAction.render(this.actionsElement, actionOptions, keybindingLabel));
	}

	public append(element: HTMLElement): HTMLElement {
		const result = dom.append(this.actionsElement, element);
		this._hasContent = true;
		return result;
	}
}

class ContentHoverComputer implements IHoverComputer<IHoverPart> {

	private _anchor: HoverAnchor | null = null;
	public get anchor(): HoverAnchor | null { return this._anchor; }
	public set anchor(value: HoverAnchor | null) { this._anchor = value; }

	private _shouldFocus: boolean = false;
	public get shouldFocus(): boolean { return this._shouldFocus; }
	public set shouldFocus(value: boolean) { this._shouldFocus = value; }

	private _insistOnKeepingHoverVisible: boolean = false;
	public get insistOnKeepingHoverVisible(): boolean { return this._insistOnKeepingHoverVisible; }
	public set insistOnKeepingHoverVisible(value: boolean) { this._insistOnKeepingHoverVisible = value; }

	constructor(
		private readonly _editor: ICodeEditor,
		private readonly _participants: readonly IEditorHoverParticipant[]
	) {
	}

	private static _getLineDecorations(editor: IActiveCodeEditor, anchor: HoverAnchor): IModelDecoration[] {
		if (anchor.type !== HoverAnchorType.Range) {
			return [];
		}

		const model = editor.getModel();
		const lineNumber = anchor.range.startLineNumber;

		if (lineNumber > model.getLineCount()) {
			// invalid line
			return [];
		}

		const maxColumn = model.getLineMaxColumn(lineNumber);
		return editor.getLineDecorations(lineNumber).filter((d) => {
			if (d.options.isWholeLine) {
				return true;
			}

			const startColumn = (d.range.startLineNumber === lineNumber) ? d.range.startColumn : 1;
			const endColumn = (d.range.endLineNumber === lineNumber) ? d.range.endColumn : maxColumn;
			if (d.options.showIfCollapsed) {
				// Relax check around `showIfCollapsed` decorations to also include +/- 1 character
				if (startColumn > anchor.range.startColumn + 1 || anchor.range.endColumn - 1 > endColumn) {
					return false;
				}
			} else {
				if (startColumn > anchor.range.startColumn || anchor.range.endColumn > endColumn) {
					return false;
				}
			}

			return true;
		});
	}

	public computeAsync(token: CancellationToken): AsyncIterableObject<IHoverPart> {
		const anchor = this._anchor;

		if (!this._editor.hasModel() || !anchor) {
			return AsyncIterableObject.EMPTY;
		}

		const lineDecorations = ContentHoverComputer._getLineDecorations(this._editor, anchor);
		return AsyncIterableObject.merge(
			this._participants.map((participant) => {
				if (!participant.computeAsync) {
					return AsyncIterableObject.EMPTY;
				}
				return participant.computeAsync(anchor, lineDecorations, token);
			})
		);
	}

	public computeSync(): IHoverPart[] {
		if (!this._editor.hasModel() || !this._anchor) {
			return [];
		}

		const lineDecorations = ContentHoverComputer._getLineDecorations(this._editor, this._anchor);

		let result: IHoverPart[] = [];
		for (const participant of this._participants) {
			result = result.concat(participant.computeSync(this._anchor, lineDecorations));
		}

		return coalesce(result);
	}
}

function computeDistanceFromPointToRectangle(pointX: number, pointY: number, left: number, top: number, width: number, height: number): number {
	const x = (left + width / 2); // x center of rectangle
	const y = (top + height / 2); // y center of rectangle
	const dx = Math.max(Math.abs(pointX - x) - width / 2, 0);
	const dy = Math.max(Math.abs(pointY - y) - height / 2, 0);
	return Math.sqrt(dx * dx + dy * dy);
}<|MERGE_RESOLUTION|>--- conflicted
+++ resolved
@@ -286,12 +286,9 @@
 				showAtRange,
 				this._editor.getOption(EditorOption.hover).above,
 				this._computer.shouldFocus,
-<<<<<<< HEAD
 				isBeforeContent,
-=======
 				anchor.initialMousePosX,
 				anchor.initialMousePosY,
->>>>>>> 9b4be06d
 				disposables
 			));
 		} else {
@@ -375,12 +372,9 @@
 		public readonly showAtRange: Range,
 		public readonly preferAbove: boolean,
 		public readonly stoleFocus: boolean,
-<<<<<<< HEAD
 		public readonly isBeforeContent: boolean,
-=======
 		public initialMousePosX: number | undefined,
 		public initialMousePosY: number | undefined,
->>>>>>> 9b4be06d
 		public readonly disposables: DisposableStore
 	) { }
 }
